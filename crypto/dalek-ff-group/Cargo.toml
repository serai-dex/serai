--- conflicted
+++ resolved
@@ -16,25 +16,16 @@
 rand_core = "0.6"
 digest = "0.10"
 
-<<<<<<< HEAD
-zeroize = { version = "1", features = ["zeroize_derive"] }
-subtle = "2"
-=======
 zeroize = { version = "^1.5", features = ["zeroize_derive"] }
 subtle = "^2.4"
->>>>>>> f374cd73
 
 ff = { version = "0.12", features = ["bits"] }
 group = "0.12"
 
 crypto-bigint = "0.4"
-<<<<<<< HEAD
-curve25519-dalek =  "3"
-=======
 
 sha2 = "0.9"
 curve25519-dalek = "^3.2"
->>>>>>> f374cd73
 
 [dev-dependencies]
 ff-group-tests = { path = "../ff-group-tests" }
