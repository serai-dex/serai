use core::ops::{Add, AddAssign, Sub, SubAssign, Neg, Mul, MulAssign};

use rand_core::RngCore;

use subtle::{Choice, CtOption, ConstantTimeEq, ConditionallySelectable};

use crypto_bigint::{Encoding, U256, U512};

use ff::{Field, PrimeField, FieldBits, PrimeFieldBits};

use crate::{choice, constant_time, math_op, math, from_wrapper, from_uint};

const FIELD_MODULUS: U256 =
  U256::from_be_hex("7fffffffffffffffffffffffffffffffffffffffffffffffffffffffffffffed");

#[derive(Clone, Copy, PartialEq, Eq, Default, Debug)]
pub struct FieldElement(U256);

pub const EDWARDS_D: FieldElement = FieldElement(U256::from_be_hex(
  "52036cee2b6ffe738cc740797779e89800700a4d4141d8ab75eb4dca135978a3",
));

pub const SQRT_M1: FieldElement = FieldElement(U256::from_be_hex(
  "2b8324804fc1df0b2b4d00993dfbd7a72f431806ad2fe478c4ee1b274a0ea0b0",
));

constant_time!(FieldElement, U256);
math!(
  FieldElement,
  FieldElement,
  |x, y| U256::add_mod(&x, &y, &FIELD_MODULUS),
  |x, y| U256::sub_mod(&x, &y, &FIELD_MODULUS),
  |x, y| {
    #[allow(non_snake_case)]
    let WIDE_MODULUS: U512 = U512::from((U256::ZERO, FIELD_MODULUS));
    debug_assert_eq!(FIELD_MODULUS.to_le_bytes()[..], WIDE_MODULUS.to_le_bytes()[.. 32]);

    let wide = U256::mul_wide(&x, &y);
    U256::from_le_slice(
      &U512::from((wide.1, wide.0)).reduce(&WIDE_MODULUS).unwrap().to_le_bytes()[.. 32],
    )
  }
);
from_uint!(FieldElement, U256);

impl Neg for FieldElement {
  type Output = Self;
  fn neg(self) -> Self::Output {
    Self(self.0.neg_mod(&FIELD_MODULUS))
  }
}

impl Field for FieldElement {
  fn random(mut rng: impl RngCore) -> Self {
    let mut bytes = [0; 64];
    rng.fill_bytes(&mut bytes);

    #[allow(non_snake_case)]
    let WIDE_MODULUS: U512 = U512::from((U256::ZERO, FIELD_MODULUS));
    debug_assert_eq!(FIELD_MODULUS.to_le_bytes()[..], WIDE_MODULUS.to_le_bytes()[.. 32]);

    FieldElement(U256::from_le_slice(
      &U512::from_be_bytes(bytes).reduce(&WIDE_MODULUS).unwrap().to_le_bytes()[.. 32],
    ))
  }

  fn zero() -> Self {
    Self(U256::ZERO)
  }
  fn one() -> Self {
    Self(U256::ONE)
  }
  fn square(&self) -> Self {
    *self * self
  }
  fn double(&self) -> Self {
    *self + self
  }

  fn invert(&self) -> CtOption<Self> {
    CtOption::new(self.pow(-FieldElement(U256::from(2u64))), !self.is_zero())
  }

  fn sqrt(&self) -> CtOption<Self> {
    let c1 = SQRT_M1;
    let c2 = FIELD_MODULUS.saturating_add(&U256::from(3u8)).checked_div(&U256::from(8u8)).unwrap();

    let tv1 = self.pow(FieldElement(c2));
    let tv2 = tv1 * c1;
    let res = Self::conditional_select(&tv2, &tv1, tv1.square().ct_eq(self));
    debug_assert_eq!(res * res, *self);
    CtOption::new(Self::conditional_select(&tv2, &tv1, tv1.square().ct_eq(self)), 1.into())
  }

  fn is_zero(&self) -> Choice {
    self.0.ct_eq(&U256::ZERO)
  }
  fn cube(&self) -> Self {
    *self * self * self
  }
  fn pow_vartime<S: AsRef<[u64]>>(&self, _exp: S) -> Self {
    unimplemented!()
  }
}

impl PrimeField for FieldElement {
  type Repr = [u8; 32];
  const NUM_BITS: u32 = 255;
  const CAPACITY: u32 = 254;
  fn from_repr(bytes: [u8; 32]) -> CtOption<Self> {
    let res = Self(U256::from_le_bytes(bytes));
    CtOption::new(res, res.0.add_mod(&U256::ZERO, &FIELD_MODULUS).ct_eq(&res.0))
  }
  fn to_repr(&self) -> [u8; 32] {
    self.0.to_le_bytes()
  }

  const S: u32 = 2;
  fn is_odd(&self) -> Choice {
    let bytes = self.to_repr();
    (bytes[0] & 1).into()
  }
  fn multiplicative_generator() -> Self {
    2u64.into()
  }
  fn root_of_unity() -> Self {
    FieldElement(U256::from_be_hex(
      "2b8324804fc1df0b2b4d00993dfbd7a72f431806ad2fe478c4ee1b274a0ea0b0",
    ))
  }
}

impl PrimeFieldBits for FieldElement {
  type ReprBits = [u8; 32];

  fn to_le_bits(&self) -> FieldBits<Self::ReprBits> {
    self.to_repr().into()
  }

  fn char_le_bits() -> FieldBits<Self::ReprBits> {
    FIELD_MODULUS.to_le_bytes().into()
  }
}

impl FieldElement {
  pub fn from_square(value: [u8; 32]) -> FieldElement {
    let value = U256::from_le_bytes(value);
    FieldElement(value) * FieldElement(value)
  }

  pub fn pow(&self, other: FieldElement) -> FieldElement {
    let mut res = FieldElement(U256::ONE);
    let mut m = *self;
    for bit in other.to_le_bits() {
      res *= FieldElement::conditional_select(&FieldElement(U256::ONE), &m, choice(bit));
      m *= m;
    }
    res
  }
}

#[test]
<<<<<<< HEAD
fn test_is_odd() {
  assert_eq!(1, (-FieldElement::one().double()).is_odd().unwrap_u8());
  assert_eq!(0, (-FieldElement::one()).is_odd().unwrap_u8());

  assert_eq!(0, FieldElement::zero().is_odd().unwrap_u8());
  assert_eq!(1, FieldElement::one().is_odd().unwrap_u8());
  assert_eq!(0, FieldElement::one().double().is_odd().unwrap_u8());
=======
fn test_edwards_d() {
  let a = -FieldElement(U256::from_u32(121665));
  let b = FieldElement(U256::from_u32(121666));

  assert_eq!(EDWARDS_D, a * b.invert().unwrap());
>>>>>>> 169d5e26
}

#[test]
fn test_mul() {
  assert_eq!(FieldElement(FIELD_MODULUS) * FieldElement::one(), FieldElement::zero());
  assert_eq!(FieldElement(FIELD_MODULUS) * FieldElement::one().double(), FieldElement::zero());
  assert_eq!(SQRT_M1.square(), -FieldElement::one());
}<|MERGE_RESOLUTION|>--- conflicted
+++ resolved
@@ -117,8 +117,7 @@
 
   const S: u32 = 2;
   fn is_odd(&self) -> Choice {
-    let bytes = self.to_repr();
-    (bytes[0] & 1).into()
+    (self.to_repr()[0] & 1).into()
   }
   fn multiplicative_generator() -> Self {
     2u64.into()
@@ -160,21 +159,22 @@
 }
 
 #[test]
-<<<<<<< HEAD
 fn test_is_odd() {
-  assert_eq!(1, (-FieldElement::one().double()).is_odd().unwrap_u8());
-  assert_eq!(0, (-FieldElement::one()).is_odd().unwrap_u8());
-
   assert_eq!(0, FieldElement::zero().is_odd().unwrap_u8());
   assert_eq!(1, FieldElement::one().is_odd().unwrap_u8());
   assert_eq!(0, FieldElement::one().double().is_odd().unwrap_u8());
-=======
+
+  // 0 is even, yet the modulus is odd
+  // -1 moves to the even value before the modulus
+  assert_eq!(0, (-FieldElement::one()).is_odd().unwrap_u8());
+  assert_eq!(1, (-FieldElement::one().double()).is_odd().unwrap_u8());
+}
+
 fn test_edwards_d() {
   let a = -FieldElement(U256::from_u32(121665));
   let b = FieldElement(U256::from_u32(121666));
 
   assert_eq!(EDWARDS_D, a * b.invert().unwrap());
->>>>>>> 169d5e26
 }
 
 #[test]
