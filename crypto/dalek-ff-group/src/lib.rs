#![cfg_attr(docsrs, feature(doc_auto_cfg))]
#![no_std]

use core::{
  borrow::Borrow,
<<<<<<< HEAD
  ops::{Deref, Add, AddAssign, Sub, SubAssign, Neg, Mul, MulAssign},
=======
  ops::{Deref, DerefMut, Add, AddAssign, Sub, SubAssign, Neg, Mul, MulAssign},
>>>>>>> f374cd73
  iter::{Iterator, Sum},
  hash::{Hash, Hasher},
};

use zeroize::Zeroize;
use subtle::{ConstantTimeEq, ConditionallySelectable};

use rand_core::RngCore;
use digest::{consts::U64, Digest, HashMarker};

use subtle::{Choice, CtOption};

use crypto_bigint::{Encoding, U256};
pub use curve25519_dalek as dalek;

use dalek::{
  constants,
  traits::Identity,
  scalar::Scalar as DScalar,
  edwards::{
    EdwardsPoint as DEdwardsPoint, EdwardsBasepointTable as DEdwardsBasepointTable,
    CompressedEdwardsY as DCompressedEdwards,
  },
  ristretto::{
    RistrettoPoint as DRistrettoPoint, RistrettoBasepointTable as DRistrettoBasepointTable,
    CompressedRistretto as DCompressedRistretto,
  },
};

use group::{
  ff::{Field, PrimeField, FieldBits, PrimeFieldBits},
  Group, GroupEncoding,
  prime::PrimeGroup,
};

pub mod field;

// Feature gated due to MSRV requirements
#[cfg(feature = "black_box")]
pub(crate) fn black_box<T>(val: T) -> T {
  core::hint::black_box(val)
}

#[cfg(not(feature = "black_box"))]
pub(crate) fn black_box<T>(val: T) -> T {
  val
}

fn u8_from_bool(bit_ref: &mut bool) -> u8 {
  let bit_ref = black_box(bit_ref);

  let mut bit = black_box(*bit_ref);
  let res = black_box(bit as u8);
  bit.zeroize();
  debug_assert!((res | 1) == 1);

  bit_ref.zeroize();
  res
}

// Convert a boolean to a Choice in a *presumably* constant time manner
fn choice(mut value: bool) -> Choice {
  Choice::from(u8_from_bool(&mut value))
}

macro_rules! deref_borrow {
  ($Source: ident, $Target: ident) => {
    impl Deref for $Source {
      type Target = $Target;

      fn deref(&self) -> &Self::Target {
        &self.0
      }
    }

    impl Borrow<$Target> for $Source {
      fn borrow(&self) -> &$Target {
        &self.0
      }
    }

    impl Borrow<$Target> for &$Source {
      fn borrow(&self) -> &$Target {
        &self.0
      }
    }
  };
}

#[doc(hidden)]
#[macro_export]
macro_rules! constant_time {
  ($Value: ident, $Inner: ident) => {
    impl ConstantTimeEq for $Value {
      fn ct_eq(&self, other: &Self) -> Choice {
        self.0.ct_eq(&other.0)
      }
    }

    impl ConditionallySelectable for $Value {
      fn conditional_select(a: &Self, b: &Self, choice: Choice) -> Self {
        $Value($Inner::conditional_select(&a.0, &b.0, choice))
      }
    }
  };
}

#[doc(hidden)]
#[macro_export]
macro_rules! math_op {
  (
    $Value: ident,
    $Other: ident,
    $Op: ident,
    $op_fn: ident,
    $Assign: ident,
    $assign_fn: ident,
    $function: expr
  ) => {
    impl $Op<$Other> for $Value {
      type Output = $Value;
      fn $op_fn(self, other: $Other) -> Self::Output {
        Self($function(self.0, other.0))
      }
    }
    impl $Assign<$Other> for $Value {
      fn $assign_fn(&mut self, other: $Other) {
        self.0 = $function(self.0, other.0);
      }
    }
    impl<'a> $Op<&'a $Other> for $Value {
      type Output = $Value;
      fn $op_fn(self, other: &'a $Other) -> Self::Output {
        Self($function(self.0, other.0))
      }
    }
    impl<'a> $Assign<&'a $Other> for $Value {
      fn $assign_fn(&mut self, other: &'a $Other) {
        self.0 = $function(self.0, other.0);
      }
    }
  };
}

#[doc(hidden)]
#[macro_export(local_inner_macros)]
macro_rules! math {
  ($Value: ident, $Factor: ident, $add: expr, $sub: expr, $mul: expr) => {
    math_op!($Value, $Value, Add, add, AddAssign, add_assign, $add);
    math_op!($Value, $Value, Sub, sub, SubAssign, sub_assign, $sub);
    math_op!($Value, $Factor, Mul, mul, MulAssign, mul_assign, $mul);
  };
}

#[doc(hidden)]
#[macro_export(local_inner_macros)]
macro_rules! math_neg {
  ($Value: ident, $Factor: ident, $add: expr, $sub: expr, $mul: expr) => {
    math!($Value, $Factor, $add, $sub, $mul);

    impl Neg for $Value {
      type Output = Self;
      fn neg(self) -> Self::Output {
        Self(-self.0)
      }
    }
  };
}

#[doc(hidden)]
#[macro_export]
macro_rules! from_wrapper {
  ($wrapper: ident, $inner: ident, $uint: ident) => {
    impl From<$uint> for $wrapper {
      fn from(a: $uint) -> $wrapper {
        Self($inner::from(a))
      }
    }
  };
}

#[doc(hidden)]
#[macro_export(local_inner_macros)]
macro_rules! from_uint {
  ($wrapper: ident, $inner: ident) => {
    from_wrapper!($wrapper, $inner, u8);
    from_wrapper!($wrapper, $inner, u16);
    from_wrapper!($wrapper, $inner, u32);
    from_wrapper!($wrapper, $inner, u64);
  };
}

/// Wrapper around the dalek Scalar type.
#[derive(Clone, Copy, PartialEq, Eq, Default, Debug, Zeroize)]
pub struct Scalar(pub DScalar);
deref_borrow!(Scalar, DScalar);
constant_time!(Scalar, DScalar);
math_neg!(Scalar, Scalar, DScalar::add, DScalar::sub, DScalar::mul);
from_uint!(Scalar, DScalar);

// Ed25519 order/scalar modulus
const MODULUS: U256 =
  U256::from_be_hex("1000000000000000000000000000000014def9dea2f79cd65812631a5cf5d3ed");

impl Scalar {
  pub fn pow(&self, other: Scalar) -> Scalar {
    let mut table = [Scalar::one(); 16];
    table[1] = *self;
    for i in 2 .. 16 {
      table[i] = table[i - 1] * self;
    }

    let mut res = Scalar::one();
    let mut bits = 0;
    for (i, mut bit) in other.to_le_bits().iter_mut().rev().enumerate() {
      bits <<= 1;
      let mut bit = u8_from_bool(bit.deref_mut());
      bits |= bit;
      bit.zeroize();

      if ((i + 1) % 4) == 0 {
        if i != 3 {
          for _ in 0 .. 4 {
            res *= res;
          }
        }
        res *= table[usize::from(bits)];
        bits = 0;
      }
    }
    res
  }

  /// Perform wide reduction on a 64-byte array to create a Scalar without bias.
  pub fn from_bytes_mod_order_wide(bytes: &[u8; 64]) -> Scalar {
    Self(DScalar::from_bytes_mod_order_wide(bytes))
  }

  /// Derive a Scalar without bias from a digest via wide reduction.
  pub fn from_hash<D: Digest<OutputSize = U64> + HashMarker>(hash: D) -> Scalar {
    let mut output = [0u8; 64];
    output.copy_from_slice(&hash.finalize());
    let res = Scalar(DScalar::from_bytes_mod_order_wide(&output));
    output.zeroize();
    res
  }
}

impl Field for Scalar {
  fn random(mut rng: impl RngCore) -> Self {
    let mut r = [0; 64];
    rng.fill_bytes(&mut r);
    Self(DScalar::from_bytes_mod_order_wide(&r))
  }

  fn zero() -> Self {
    Self(DScalar::zero())
  }
  fn one() -> Self {
    Self(DScalar::one())
  }
  fn square(&self) -> Self {
    *self * self
  }
  fn double(&self) -> Self {
    *self + self
  }
  fn invert(&self) -> CtOption<Self> {
    CtOption::new(Self(self.0.invert()), !self.is_zero())
  }
  fn sqrt(&self) -> CtOption<Self> {
    let mod_3_8 = MODULUS.saturating_add(&U256::from_u8(3)).wrapping_div(&U256::from_u8(8));
    let mod_3_8 = Scalar::from_repr(mod_3_8.to_le_bytes()).unwrap();

    let sqrt_m1 = MODULUS.saturating_sub(&U256::from_u8(1)).wrapping_div(&U256::from_u8(4));
    let sqrt_m1 = Scalar::one().double().pow(Scalar::from_repr(sqrt_m1.to_le_bytes()).unwrap());

    let tv1 = self.pow(mod_3_8);
    let tv2 = tv1 * sqrt_m1;
    let candidate = Self::conditional_select(&tv2, &tv1, tv1.square().ct_eq(self));
    CtOption::new(candidate, candidate.square().ct_eq(self))
  }
}

impl PrimeField for Scalar {
  type Repr = [u8; 32];
  const NUM_BITS: u32 = 253;
  const CAPACITY: u32 = 252;
  fn from_repr(bytes: [u8; 32]) -> CtOption<Self> {
    let scalar = DScalar::from_canonical_bytes(bytes);
    // TODO: This unwrap_or isn't constant time, yet we don't exactly have an alternative...
    CtOption::new(Scalar(scalar.unwrap_or_else(DScalar::zero)), choice(scalar.is_some()))
  }
  fn to_repr(&self) -> [u8; 32] {
    self.0.to_bytes()
  }

  // This was set per the specification in the ff crate docs
  // The number of leading zero bits in the little-endian bit representation of (modulus - 1)
  const S: u32 = 2;
  fn is_odd(&self) -> Choice {
    // This is probably overkill? Yet it's better safe than sorry since this is a complete
    // decomposition of the scalar
    let mut bits = self.to_le_bits();
    let res = choice(bits[0]);
    // This shouldn't need mut since it should be a mutable reference
    // Per the bitvec docs, writing through a derefence requires mut, writing through one of its
    // methods does not
    // We do not use one of its methods to ensure we write via zeroize
    for mut bit in bits.iter_mut() {
      bit.deref_mut().zeroize();
    }
    res
  }
  fn multiplicative_generator() -> Self {
    // This was calculated with the method from the ff crate docs
    // SageMath GF(modulus).primitive_element()
    2u64.into()
  }
  fn root_of_unity() -> Self {
    // This was calculated via the formula from the ff crate docs
    // Self::multiplicative_generator() ** ((modulus - 1) >> Self::S)
    Scalar::from_repr([
      212, 7, 190, 235, 223, 117, 135, 190, 254, 131, 206, 66, 83, 86, 240, 14, 122, 194, 193, 171,
      96, 109, 61, 125, 231, 129, 121, 224, 16, 115, 74, 9,
    ])
    .unwrap()
  }
}

impl PrimeFieldBits for Scalar {
  type ReprBits = [u8; 32];

  fn to_le_bits(&self) -> FieldBits<Self::ReprBits> {
    self.to_repr().into()
  }

  fn char_le_bits() -> FieldBits<Self::ReprBits> {
    let mut bytes = (Scalar::zero() - Scalar::one()).to_repr();
    bytes[0] += 1;
    debug_assert_eq!(DScalar::from_bytes_mod_order(bytes), DScalar::zero());
    bytes.into()
  }
}

impl Sum<Scalar> for Scalar {
  fn sum<I: Iterator<Item = Scalar>>(iter: I) -> Scalar {
    Self(DScalar::sum(iter))
  }
}

macro_rules! dalek_group {
  (
    $Point: ident,
    $DPoint: ident,
    $torsion_free: expr,

    $Table: ident,
    $DTable: ident,

    $DCompressed: ident,

    $BASEPOINT_POINT: ident,
    $BASEPOINT_TABLE: ident
  ) => {
    /// Wrapper around the dalek Point type. For Ed25519, this is restricted to the prime subgroup.
    #[derive(Clone, Copy, PartialEq, Eq, Debug, Zeroize)]
    pub struct $Point(pub $DPoint);
    deref_borrow!($Point, $DPoint);
    constant_time!($Point, $DPoint);
    math_neg!($Point, Scalar, $DPoint::add, $DPoint::sub, $DPoint::mul);

    pub const $BASEPOINT_POINT: $Point = $Point(constants::$BASEPOINT_POINT);

    impl Sum<$Point> for $Point {
      fn sum<I: Iterator<Item = $Point>>(iter: I) -> $Point {
        Self($DPoint::sum(iter))
      }
    }
    impl<'a> Sum<&'a $Point> for $Point {
      fn sum<I: Iterator<Item = &'a $Point>>(iter: I) -> $Point {
        Self($DPoint::sum(iter))
      }
    }

    impl Group for $Point {
      type Scalar = Scalar;
      fn random(mut rng: impl RngCore) -> Self {
        loop {
          let mut bytes = [0; 64];
          rng.fill_bytes(&mut bytes);
          let point = $Point($DPoint::hash_from_bytes::<sha2::Sha512>(&bytes));
          // Ban identity, per the trait specification
          if !bool::from(point.is_identity()) {
            return point;
          }
        }
      }
      fn identity() -> Self {
        Self($DPoint::identity())
      }
      fn generator() -> Self {
        $BASEPOINT_POINT
      }
      fn is_identity(&self) -> Choice {
        self.0.ct_eq(&$DPoint::identity())
      }
      fn double(&self) -> Self {
        *self + self
      }
    }

    impl GroupEncoding for $Point {
      type Repr = [u8; 32];

      fn from_bytes(bytes: &Self::Repr) -> CtOption<Self> {
        let decompressed = $DCompressed(*bytes).decompress();
        // TODO: Same note on unwrap_or as above
        let point = decompressed.unwrap_or($DPoint::identity());
        CtOption::new($Point(point), choice(decompressed.is_some()) & choice($torsion_free(point)))
      }

      fn from_bytes_unchecked(bytes: &Self::Repr) -> CtOption<Self> {
        $Point::from_bytes(bytes)
      }

      fn to_bytes(&self) -> Self::Repr {
        self.0.compress().to_bytes()
      }
    }

    impl PrimeGroup for $Point {}

    /// Wrapper around the dalek Table type, offering efficient multiplication against the
    /// basepoint.
    pub struct $Table(pub $DTable);
    deref_borrow!($Table, $DTable);
    pub const $BASEPOINT_TABLE: $Table = $Table(constants::$BASEPOINT_TABLE);

    impl Mul<Scalar> for &$Table {
      type Output = $Point;
      fn mul(self, b: Scalar) -> $Point {
        $Point(&b.0 * &self.0)
      }
    }

<<<<<<< HEAD
    #[allow(clippy::derived_hash_with_manual_eq)]
=======
    // Support being used as a key in a table
    // While it is expensive as a key, due to the field operations required, there's frequently
    // use cases for public key -> value lookups
    #[allow(unknown_lints, renamed_and_removed_lints)]
    #[allow(clippy::derived_hash_with_manual_eq, clippy::derive_hash_xor_eq)]
>>>>>>> f374cd73
    impl Hash for $Point {
      fn hash<H: Hasher>(&self, state: &mut H) {
        self.to_bytes().hash(state);
      }
    }
  };
}

dalek_group!(
  EdwardsPoint,
  DEdwardsPoint,
  |point: DEdwardsPoint| point.is_torsion_free(),
  EdwardsBasepointTable,
  DEdwardsBasepointTable,
  DCompressedEdwards,
  ED25519_BASEPOINT_POINT,
  ED25519_BASEPOINT_TABLE
);

impl EdwardsPoint {
  pub fn mul_by_cofactor(&self) -> EdwardsPoint {
    EdwardsPoint(self.0.mul_by_cofactor())
  }
}

dalek_group!(
  RistrettoPoint,
  DRistrettoPoint,
  |_| true,
  RistrettoBasepointTable,
  DRistrettoBasepointTable,
  DCompressedRistretto,
  RISTRETTO_BASEPOINT_POINT,
  RISTRETTO_BASEPOINT_TABLE
);

#[test]
fn test_scalar_modulus() {
  assert_eq!(MODULUS.to_le_bytes(), curve25519_dalek::constants::BASEPOINT_ORDER.to_bytes());
}

#[test]
fn test_ed25519_group() {
  ff_group_tests::group::test_prime_group_bits::<_, EdwardsPoint>(&mut rand_core::OsRng);
}

#[test]
fn test_ristretto_group() {
  ff_group_tests::group::test_prime_group_bits::<_, RistrettoPoint>(&mut rand_core::OsRng);
}<|MERGE_RESOLUTION|>--- conflicted
+++ resolved
@@ -3,11 +3,7 @@
 
 use core::{
   borrow::Borrow,
-<<<<<<< HEAD
-  ops::{Deref, Add, AddAssign, Sub, SubAssign, Neg, Mul, MulAssign},
-=======
   ops::{Deref, DerefMut, Add, AddAssign, Sub, SubAssign, Neg, Mul, MulAssign},
->>>>>>> f374cd73
   iter::{Iterator, Sum},
   hash::{Hash, Hasher},
 };
@@ -454,15 +450,11 @@
       }
     }
 
-<<<<<<< HEAD
-    #[allow(clippy::derived_hash_with_manual_eq)]
-=======
     // Support being used as a key in a table
     // While it is expensive as a key, due to the field operations required, there's frequently
     // use cases for public key -> value lookups
     #[allow(unknown_lints, renamed_and_removed_lints)]
     #[allow(clippy::derived_hash_with_manual_eq, clippy::derive_hash_xor_eq)]
->>>>>>> f374cd73
     impl Hash for $Point {
       fn hash<H: Hasher>(&self, state: &mut H) {
         self.to_bytes().hash(state);
