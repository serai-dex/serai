[package]
name = "modular-frost"
version = "0.6.0"
description = "Modular implementation of FROST over ff/group"
license = "MIT"
repository = "https://github.com/serai-dex/serai/tree/develop/crypto/frost"
authors = ["Luke Parker <lukeparker5132@gmail.com>"]
keywords = ["frost", "multisig", "threshold"]
edition = "2021"

[package.metadata.docs.rs]
all-features = true
rustdoc-args = ["--cfg", "docsrs"]

[dependencies]
thiserror = "1"

rand_core = "0.6"
rand_chacha = "0.3"

<<<<<<< HEAD
zeroize = { version = "1", features = ["zeroize_derive"] }
subtle = "2"
=======
zeroize = { version = "^1.5", features = ["zeroize_derive"] }
subtle = "^2.4"
>>>>>>> f374cd73

hex = { version = "0.4", optional = true }

digest = "0.10"
transcript = { package = "flexible-transcript", path = "../transcript", version = "0.3", features = ["recommended"] }

<<<<<<< HEAD
group = "0.12"

dalek-ff-group = { path = "../dalek-ff-group", version = "^0.1.2", optional = true }
minimal-ed448 = { path = "../ed448", version = "^0.1.2", optional = true }
=======
dalek-ff-group = { path = "../dalek-ff-group", version = "0.2", optional = true }
minimal-ed448 = { path = "../ed448", version = "0.2", optional = true }
>>>>>>> f374cd73

ciphersuite = { path = "../ciphersuite", version = "0.2", features = ["std"] }

multiexp = { path = "../multiexp", version = "0.3", features = ["batch"] }

schnorr = { package = "schnorr-signatures", path = "../schnorr", version = "0.3" }
dleq = { path = "../dleq", version = "0.3", features = ["serialize"] }

dkg = { path = "../dkg", version = "0.3" }

[dev-dependencies]
hex = "0.4"
serde_json = "1"

dkg = { path = "../dkg", version = "0.3", features = ["tests"] }

[features]
ed25519 = ["dalek-ff-group", "ciphersuite/ed25519"]
ristretto = ["dalek-ff-group", "ciphersuite/ristretto"]

secp256k1 = ["ciphersuite/secp256k1"]
p256 = ["ciphersuite/p256"]

ed448 = ["minimal-ed448", "ciphersuite/ed448"]

tests = ["hex", "dkg/tests"]<|MERGE_RESOLUTION|>--- conflicted
+++ resolved
@@ -18,28 +18,16 @@
 rand_core = "0.6"
 rand_chacha = "0.3"
 
-<<<<<<< HEAD
-zeroize = { version = "1", features = ["zeroize_derive"] }
-subtle = "2"
-=======
 zeroize = { version = "^1.5", features = ["zeroize_derive"] }
 subtle = "^2.4"
->>>>>>> f374cd73
 
 hex = { version = "0.4", optional = true }
 
 digest = "0.10"
 transcript = { package = "flexible-transcript", path = "../transcript", version = "0.3", features = ["recommended"] }
 
-<<<<<<< HEAD
-group = "0.12"
-
-dalek-ff-group = { path = "../dalek-ff-group", version = "^0.1.2", optional = true }
-minimal-ed448 = { path = "../ed448", version = "^0.1.2", optional = true }
-=======
 dalek-ff-group = { path = "../dalek-ff-group", version = "0.2", optional = true }
 minimal-ed448 = { path = "../ed448", version = "0.2", optional = true }
->>>>>>> f374cd73
 
 ciphersuite = { path = "../ciphersuite", version = "0.2", features = ["std"] }
 
