--- conflicted
+++ resolved
@@ -11,11 +11,7 @@
 
 use transcript::Transcript;
 
-<<<<<<< HEAD
-use group::{ff::PrimeField, GroupEncoding};
-=======
 use ciphersuite::group::{ff::PrimeField, GroupEncoding};
->>>>>>> f374cd73
 use multiexp::BatchVerifier;
 
 use crate::{
@@ -199,22 +195,14 @@
 #[cfg(any(test, feature = "tests"))]
 impl<C: Curve> SignatureShare<C> {
   pub(crate) fn invalidate(&mut self) {
-<<<<<<< HEAD
-    use group::ff::Field;
-=======
     use ciphersuite::group::ff::Field;
->>>>>>> f374cd73
 
     self.0 += C::F::one();
   }
 }
 
 /// Trait for the second machine of a two-round signing protocol.
-<<<<<<< HEAD
-pub trait SignMachine<S>: Sized + Send + Sync {
-=======
-pub trait SignMachine<S>: Send + Sized {
->>>>>>> f374cd73
+pub trait SignMachine<S>: Send + Sync + Sized {
   /// Params used to instantiate this machine which can be used to rebuild from a cache.
   type Params: Clone;
   /// Keys used for signing operations.
@@ -222,7 +210,7 @@
   /// Preprocess message for this machine.
   type Preprocess: Clone + PartialEq + Writable;
   /// SignatureShare message for this machine.
-  type SignatureShare: Send + Clone + PartialEq + Writable;
+  type SignatureShare: Clone + PartialEq + Writable;
   /// SignatureMachine this SignMachine turns into.
   type SignatureMachine: SignatureMachine<S, SignatureShare = Self::SignatureShare>;
 
@@ -447,11 +435,7 @@
 }
 
 /// Trait for the final machine of a two-round signing protocol.
-<<<<<<< HEAD
 pub trait SignatureMachine<S>: Send + Sync {
-=======
-pub trait SignatureMachine<S>: Send {
->>>>>>> f374cd73
   /// SignatureShare message for this machine.
   type SignatureShare: Clone + PartialEq + Writable;
 
