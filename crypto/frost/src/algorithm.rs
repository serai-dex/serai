use core::{marker::PhantomData, fmt::Debug};
use std::io::{self, Read, Write};

use zeroize::Zeroizing;
use rand_core::{RngCore, CryptoRng};

use transcript::Transcript;

use crate::{Participant, ThresholdKeys, ThresholdView, Curve, FrostError};
pub use schnorr::SchnorrSignature;

/// Write an addendum to a writer.
pub trait WriteAddendum {
  fn write<W: Write>(&self, writer: &mut W) -> io::Result<()>;
}

impl WriteAddendum for () {
  fn write<W: Write>(&self, _: &mut W) -> io::Result<()> {
    Ok(())
  }
}

/// Trait alias for the requirements to be used as an addendum.
<<<<<<< HEAD
pub trait Addendum: Send + Sync + Clone + PartialEq + Debug + WriteAddendum {}
impl<A: Send + Sync + Clone + PartialEq + Debug + WriteAddendum> Addendum for A {}

/// Algorithm trait usable by the FROST signing machine to produce signatures..
pub trait Algorithm<C: Curve>: Send + Sync + Clone {
=======
pub trait Addendum: Send + Clone + PartialEq + Debug + WriteAddendum {}
impl<A: Send + Clone + PartialEq + Debug + WriteAddendum> Addendum for A {}

/// Algorithm trait usable by the FROST signing machine to produce signatures..
pub trait Algorithm<C: Curve>: Send + Clone {
>>>>>>> f374cd73
  /// The transcript format this algorithm uses. This likely should NOT be the IETF-compatible
  /// transcript included in this crate.
  type Transcript: Clone + Debug + Transcript;
  /// Serializable addendum, used in algorithms requiring more data than just the nonces.
  type Addendum: Addendum;
  /// The resulting type of the signatures this algorithm will produce.
  type Signature: Clone + PartialEq + Debug;

  /// Obtain a mutable borrow of the underlying transcript.
  fn transcript(&mut self) -> &mut Self::Transcript;

  /// Obtain the list of nonces to generate, as specified by the generators to create commitments
  /// against per-nonce.
  fn nonces(&self) -> Vec<Vec<C::G>>;

  /// Generate an addendum to FROST"s preprocessing stage.
  fn preprocess_addendum<R: RngCore + CryptoRng>(
    &mut self,
    rng: &mut R,
    keys: &ThresholdKeys<C>,
  ) -> Self::Addendum;

  /// Read an addendum from a reader.
  fn read_addendum<R: Read>(&self, reader: &mut R) -> io::Result<Self::Addendum>;

  /// Proccess the addendum for the specified participant. Guaranteed to be called in order.
  fn process_addendum(
    &mut self,
    params: &ThresholdView<C>,
    l: Participant,
    reader: Self::Addendum,
  ) -> Result<(), FrostError>;

  /// Sign a share with the given secret/nonce.
  /// The secret will already have been its lagrange coefficient applied so it is the necessary
  /// key share.
  /// The nonce will already have been processed into the combined form d + (e * p).
  fn sign_share(
    &mut self,
    params: &ThresholdView<C>,
    nonce_sums: &[Vec<C::G>],
    nonces: Vec<Zeroizing<C::F>>,
    msg: &[u8],
  ) -> C::F;

  /// Verify a signature.
  #[must_use]
  fn verify(&self, group_key: C::G, nonces: &[Vec<C::G>], sum: C::F) -> Option<Self::Signature>;

  /// Verify a specific share given as a response.
  /// This function should return a series of pairs whose products should sum to zero for a valid
  /// share. Any error raised is treated as the share being invalid.
  #[allow(clippy::type_complexity, clippy::result_unit_err)]
  fn verify_share(
    &self,
    verification_share: C::G,
    nonces: &[Vec<C::G>],
    share: C::F,
  ) -> Result<Vec<(C::F, C::G)>, ()>;
}

mod sealed {
  pub use super::*;

  /// IETF-compliant transcript. This is incredibly naive and should not be used within larger
  /// protocols.
  #[derive(Clone, Debug)]
  pub struct IetfTranscript(pub(crate) Vec<u8>);
  impl Transcript for IetfTranscript {
    type Challenge = Vec<u8>;

    fn new(_: &'static [u8]) -> IetfTranscript {
      IetfTranscript(vec![])
    }

    fn domain_separate(&mut self, _: &[u8]) {}

    fn append_message<M: AsRef<[u8]>>(&mut self, _: &'static [u8], message: M) {
      self.0.extend(message.as_ref());
    }

    fn challenge(&mut self, _: &'static [u8]) -> Vec<u8> {
      self.0.clone()
    }

    // FROST won't use this and this shouldn't be used outside of FROST
    fn rng_seed(&mut self, _: &'static [u8]) -> [u8; 32] {
      unimplemented!()
    }
  }
}
pub(crate) use sealed::IetfTranscript;

/// HRAm usable by the included Schnorr signature algorithm to generate challenges.
<<<<<<< HEAD
pub trait Hram<C: Curve>: Send + Sync + Clone {
=======
pub trait Hram<C: Curve>: Send + Clone {
>>>>>>> f374cd73
  /// HRAm function to generate a challenge.
  /// H2 from the IETF draft, despite having a different argument set (not being pre-formatted).
  #[allow(non_snake_case)]
  fn hram(R: &C::G, A: &C::G, m: &[u8]) -> C::F;
}

/// Schnorr signature algorithm ((R, s) where s = r + cx).
#[derive(Clone)]
pub struct Schnorr<C: Curve, T: Clone + Debug + Transcript, H: Hram<C>> {
  transcript: T,
  c: Option<C::F>,
  _hram: PhantomData<H>,
}

/// IETF-compliant Schnorr signature algorithm.
///
/// This algorithm specifically uses the transcript format defined in the FROST IETF draft.
/// It's a naive transcript format not viable for usage in larger protocols, yet is presented here
/// in order to provide compatibility.
///
/// Usage of this with key offsets will break the intended compatibility as the IETF draft does not
/// specify a protocol for offsets.
pub type IetfSchnorr<C, H> = Schnorr<C, IetfTranscript, H>;

impl<C: Curve, T: Clone + Debug + Transcript, H: Hram<C>> Schnorr<C, T, H> {
  /// Construct a Schnorr algorithm continuing the specified transcript.
  pub fn new(transcript: T) -> Schnorr<C, T, H> {
    Schnorr { transcript, c: None, _hram: PhantomData }
  }
}

impl<C: Curve, H: Hram<C>> IetfSchnorr<C, H> {
  /// Construct a IETF-compatible Schnorr algorithm.
  ///
  /// Please see the `IetfSchnorr` documentation for the full details of this.
  pub fn ietf() -> IetfSchnorr<C, H> {
    Schnorr::new(IetfTranscript(vec![]))
  }
}

impl<C: Curve, T: Clone + Debug + Transcript, H: Hram<C>> Algorithm<C> for Schnorr<C, T, H> {
  type Transcript = T;
  type Addendum = ();
  type Signature = SchnorrSignature<C>;

  fn transcript(&mut self) -> &mut Self::Transcript {
    &mut self.transcript
  }

  fn nonces(&self) -> Vec<Vec<C::G>> {
    vec![vec![C::generator()]]
  }

  fn preprocess_addendum<R: RngCore + CryptoRng>(&mut self, _: &mut R, _: &ThresholdKeys<C>) {}

  fn read_addendum<R: Read>(&self, _: &mut R) -> io::Result<Self::Addendum> {
    Ok(())
  }

  fn process_addendum(
    &mut self,
    _: &ThresholdView<C>,
    _: Participant,
    _: (),
  ) -> Result<(), FrostError> {
    Ok(())
  }

  fn sign_share(
    &mut self,
    params: &ThresholdView<C>,
    nonce_sums: &[Vec<C::G>],
    mut nonces: Vec<Zeroizing<C::F>>,
    msg: &[u8],
  ) -> C::F {
    let c = H::hram(&nonce_sums[0][0], &params.group_key(), msg);
    self.c = Some(c);
    SchnorrSignature::<C>::sign(params.secret_share(), nonces.swap_remove(0), c).s
  }

  #[must_use]
  fn verify(&self, group_key: C::G, nonces: &[Vec<C::G>], sum: C::F) -> Option<Self::Signature> {
    let sig = SchnorrSignature { R: nonces[0][0], s: sum };
    Some(sig).filter(|sig| sig.verify(group_key, self.c.unwrap()))
  }

  fn verify_share(
    &self,
    verification_share: C::G,
    nonces: &[Vec<C::G>],
    share: C::F,
  ) -> Result<Vec<(C::F, C::G)>, ()> {
    Ok(
      SchnorrSignature::<C> { R: nonces[0][0], s: share }
        .batch_statements(verification_share, self.c.unwrap())
        .to_vec(),
    )
  }
}<|MERGE_RESOLUTION|>--- conflicted
+++ resolved
@@ -21,22 +21,14 @@
 }
 
 /// Trait alias for the requirements to be used as an addendum.
-<<<<<<< HEAD
 pub trait Addendum: Send + Sync + Clone + PartialEq + Debug + WriteAddendum {}
 impl<A: Send + Sync + Clone + PartialEq + Debug + WriteAddendum> Addendum for A {}
 
 /// Algorithm trait usable by the FROST signing machine to produce signatures..
 pub trait Algorithm<C: Curve>: Send + Sync + Clone {
-=======
-pub trait Addendum: Send + Clone + PartialEq + Debug + WriteAddendum {}
-impl<A: Send + Clone + PartialEq + Debug + WriteAddendum> Addendum for A {}
-
-/// Algorithm trait usable by the FROST signing machine to produce signatures..
-pub trait Algorithm<C: Curve>: Send + Clone {
->>>>>>> f374cd73
   /// The transcript format this algorithm uses. This likely should NOT be the IETF-compatible
   /// transcript included in this crate.
-  type Transcript: Clone + Debug + Transcript;
+  type Transcript: Sync + Clone + Debug + Transcript;
   /// Serializable addendum, used in algorithms requiring more data than just the nonces.
   type Addendum: Addendum;
   /// The resulting type of the signatures this algorithm will produce.
@@ -128,11 +120,7 @@
 pub(crate) use sealed::IetfTranscript;
 
 /// HRAm usable by the included Schnorr signature algorithm to generate challenges.
-<<<<<<< HEAD
 pub trait Hram<C: Curve>: Send + Sync + Clone {
-=======
-pub trait Hram<C: Curve>: Send + Clone {
->>>>>>> f374cd73
   /// HRAm function to generate a challenge.
   /// H2 from the IETF draft, despite having a different argument set (not being pre-formatted).
   #[allow(non_snake_case)]
@@ -141,7 +129,7 @@
 
 /// Schnorr signature algorithm ((R, s) where s = r + cx).
 #[derive(Clone)]
-pub struct Schnorr<C: Curve, T: Clone + Debug + Transcript, H: Hram<C>> {
+pub struct Schnorr<C: Curve, T: Sync + Clone + Debug + Transcript, H: Hram<C>> {
   transcript: T,
   c: Option<C::F>,
   _hram: PhantomData<H>,
@@ -157,7 +145,7 @@
 /// specify a protocol for offsets.
 pub type IetfSchnorr<C, H> = Schnorr<C, IetfTranscript, H>;
 
-impl<C: Curve, T: Clone + Debug + Transcript, H: Hram<C>> Schnorr<C, T, H> {
+impl<C: Curve, T: Sync + Clone + Debug + Transcript, H: Hram<C>> Schnorr<C, T, H> {
   /// Construct a Schnorr algorithm continuing the specified transcript.
   pub fn new(transcript: T) -> Schnorr<C, T, H> {
     Schnorr { transcript, c: None, _hram: PhantomData }
@@ -173,7 +161,7 @@
   }
 }
 
-impl<C: Curve, T: Clone + Debug + Transcript, H: Hram<C>> Algorithm<C> for Schnorr<C, T, H> {
+impl<C: Curve, T: Sync + Clone + Debug + Transcript, H: Hram<C>> Algorithm<C> for Schnorr<C, T, H> {
   type Transcript = T;
   type Addendum = ();
   type Signature = SchnorrSignature<C>;
