--- conflicted
+++ resolved
@@ -17,13 +17,8 @@
 
 rand_core = "0.6"
 
-<<<<<<< HEAD
-zeroize = { version = "1", features = ["zeroize_derive"] }
-subtle = "2"
-=======
 zeroize = { version = "^1.5", features = ["zeroize_derive"] }
 subtle = "^2.4"
->>>>>>> f374cd73
 
 ff = { version = "0.12", features = ["bits"] }
 group = "0.12"
