--- conflicted
+++ resolved
@@ -1,8 +1,4 @@
-<<<<<<< HEAD
-use core::fmt;
-=======
 use core::{ops::Deref, fmt};
->>>>>>> f374cd73
 use std::{
   io::{self, Read, Write},
   collections::HashMap,
@@ -68,11 +64,7 @@
     buf
   }
 
-<<<<<<< HEAD
-  #[cfg(feature = "tests")]
-=======
   #[cfg(any(test, feature = "tests"))]
->>>>>>> f374cd73
   pub(crate) fn enc_key(&self) -> C::G {
     self.enc_key
   }
@@ -365,18 +357,6 @@
   }
 }
 
-impl<C: Ciphersuite> fmt::Debug for Encryption<C> {
-  fn fmt(&self, fmt: &mut fmt::Formatter<'_>) -> fmt::Result {
-    fmt
-      .debug_struct("Encryption")
-      .field("dst", &self.dst)
-      .field("i", &self.i)
-      .field("enc_pub_key", &self.enc_pub_key)
-      .field("enc_keys", &self.enc_keys)
-      .finish_non_exhaustive()
-  }
-}
-
 impl<C: Ciphersuite> Zeroize for Encryption<C> {
   fn zeroize(&mut self) {
     self.enc_key.zeroize();
