--- conflicted
+++ resolved
@@ -10,15 +10,7 @@
   fmt::{self, Debug},
   ops::Deref,
 };
-<<<<<<< HEAD
-use std::{
-  io::{self, Read, Write},
-  sync::Arc,
-  collections::HashMap,
-};
-=======
 use std::{io, sync::Arc, collections::HashMap};
->>>>>>> f374cd73
 
 use thiserror::Error;
 
@@ -32,11 +24,6 @@
   Ciphersuite,
 };
 
-<<<<<<< HEAD
-use ciphersuite::Ciphersuite;
-
-=======
->>>>>>> f374cd73
 /// Encryption types and utilities used to secure DKG messages.
 pub mod encryption;
 
@@ -266,31 +253,18 @@
     self.verification_shares.clone()
   }
 
-<<<<<<< HEAD
-  pub fn write<W: Write>(&self, writer: &mut W) -> io::Result<()> {
-    writer.write_all(&u32::try_from(C::ID.len()).unwrap().to_be_bytes())?;
-    writer.write_all(C::ID)?;
-    writer.write_all(&self.params.t.to_be_bytes())?;
-    writer.write_all(&self.params.n.to_be_bytes())?;
-    writer.write_all(&self.params.i.to_be_bytes())?;
-=======
   pub fn write<W: io::Write>(&self, writer: &mut W) -> io::Result<()> {
     writer.write_all(&u32::try_from(C::ID.len()).unwrap().to_le_bytes())?;
     writer.write_all(C::ID)?;
     writer.write_all(&self.params.t.to_le_bytes())?;
     writer.write_all(&self.params.n.to_le_bytes())?;
     writer.write_all(&self.params.i.to_bytes())?;
->>>>>>> f374cd73
     let mut share_bytes = self.secret_share.to_repr();
     writer.write_all(share_bytes.as_ref())?;
     share_bytes.as_mut().zeroize();
     for l in 1 ..= self.params.n {
-<<<<<<< HEAD
-      writer.write_all(self.verification_shares[&l].to_bytes().as_ref())?;
-=======
       writer
         .write_all(self.verification_shares[&Participant::new(l).unwrap()].to_bytes().as_ref())?;
->>>>>>> f374cd73
     }
     Ok(())
   }
@@ -301,11 +275,7 @@
     serialized
   }
 
-<<<<<<< HEAD
-  pub fn read<R: Read>(reader: &mut R) -> Result<ThresholdCore<C>, DkgError<()>> {
-=======
   pub fn read<R: io::Read>(reader: &mut R) -> Result<ThresholdCore<C>, DkgError<()>> {
->>>>>>> f374cd73
     {
       let missing = DkgError::InternalError("ThresholdCore serialization is missing its curve");
       let different = DkgError::InternalError("deserializing ThresholdCore for another curve");
