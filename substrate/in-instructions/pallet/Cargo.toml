[package]
name = "serai-in-instructions-pallet"
version = "0.1.0"
description = "Execute calls via In Instructions from unsigned transactions"
license = "AGPL-3.0-only"
authors = ["Luke Parker <lukeparker5132@gmail.com>"]
edition = "2021"
publish = false

[package.metadata.docs.rs]
all-features = true
rustdoc-args = ["--cfg", "docsrs"]

[dependencies]
thiserror = { version = "1", optional = true }

scale = { package = "parity-scale-codec", version = "3", default-features = false, features = ["derive", "max-encoded-len"] }
scale-info = { version = "2", default-features = false, features = ["derive"] }

sp-core = { git = "https://github.com/serai-dex/substrate", default-features = false }
sp-io = { git = "https://github.com/serai-dex/substrate", default-features = false }
sp-application-crypto = { git = "https://github.com/serai-dex/substrate", default-features = false }
sp-runtime = { git = "https://github.com/serai-dex/substrate", default-features = false }
<<<<<<< HEAD
sp-core = { git = "https://github.com/serai-dex/substrate", default-features = false }
sp-std = { git = "https://github.com/serai-dex/substrate", default-features = false }
=======
>>>>>>> 4ee65ed2

frame-system = { git = "https://github.com/serai-dex/substrate", default-features = false }
frame-support = { git = "https://github.com/serai-dex/substrate", default-features = false }

serai-primitives = { path = "../../primitives", default-features = false }
in-instructions-primitives = { package = "serai-in-instructions-primitives", path = "../primitives", default-features = false }

tokens-pallet = { package = "serai-tokens-pallet", path = "../../tokens/pallet", default-features = false }
validator-sets-pallet = { package = "serai-validator-sets-pallet", path = "../../validator-sets/pallet", default-features = false }
pallet-asset-conversion = { git = "https://github.com/serai-dex/substrate", default-features = false }
pallet-balances = { git = "https://github.com/serai-dex/substrate", default-features = false }

[features]
std = [
  "thiserror",

  "scale/std",
  "scale-info/std",

  "sp-core/std",
  "sp-io/std",
  "sp-application-crypto/std",
  "sp-runtime/std",

  "frame-system/std",
  "frame-support/std",

  "serai-primitives/std",
  "in-instructions-primitives/std",

  "tokens-pallet/std",
  "pallet-asset-conversion/std",
  "pallet-balances/std"
]
default = ["std"]<|MERGE_RESOLUTION|>--- conflicted
+++ resolved
@@ -21,11 +21,7 @@
 sp-io = { git = "https://github.com/serai-dex/substrate", default-features = false }
 sp-application-crypto = { git = "https://github.com/serai-dex/substrate", default-features = false }
 sp-runtime = { git = "https://github.com/serai-dex/substrate", default-features = false }
-<<<<<<< HEAD
-sp-core = { git = "https://github.com/serai-dex/substrate", default-features = false }
 sp-std = { git = "https://github.com/serai-dex/substrate", default-features = false }
-=======
->>>>>>> 4ee65ed2
 
 frame-system = { git = "https://github.com/serai-dex/substrate", default-features = false }
 frame-support = { git = "https://github.com/serai-dex/substrate", default-features = false }
@@ -46,6 +42,7 @@
   "scale-info/std",
 
   "sp-core/std",
+  "sp-std/std",
   "sp-io/std",
   "sp-application-crypto/std",
   "sp-runtime/std",
