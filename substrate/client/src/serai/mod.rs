--- conflicted
+++ resolved
@@ -204,12 +204,8 @@
     let validators: String = self
       .call("state_call", ["SeraiRuntimeApi_validators".to_string(), hex::encode(network.encode())])
       .await?;
-<<<<<<< HEAD
     let bytes = hex_decode(hash)
       .map_err(|_| SeraiError::InvalidNode("expected hex from node wasn't hex".to_string()))?;
-=======
-    let bytes = Self::hex_decode(validators)?;
->>>>>>> 3e99d68c
     let r = Vec::<Public>::decode(&mut bytes.as_slice())
       .map_err(|e| SeraiError::ErrorInResponse(e.to_string()))?;
     Ok(r)
