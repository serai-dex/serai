<<<<<<< HEAD
use rand_core::{RngCore, OsRng};
=======
use blake2::{
  digest::{consts::U32, Digest},
  Blake2b,
};

use scale::Encode;
>>>>>>> 4ee65ed2

use sp_core::Pair;

use serai_client::{
  primitives::{insecure_pair_from_name, BlockHash, NetworkId, Balance},
  validator_sets::primitives::{Session, ValidatorSet},
  in_instructions::{
    primitives::{Batch, SignedBatch, batch_message, InInstructionWithBalance, InInstruction},
    InInstructionsEvent,
  },
  Serai, SeraiAddress,
};

use crate::common::{serai, tx::publish_tx, validator_sets::set_validator_set_keys};

#[allow(dead_code)]
pub async fn provide_batch(batch: Batch) -> [u8; 32] {
  let serai = serai().await;

  // TODO: Get the latest session
  let set = ValidatorSet { session: Session(0), network: batch.network };
  let pair = insecure_pair_from_name(&format!("ValidatorSet {:?}", set));
  let keys = if let Some(keys) = serai.get_keys(set).await.unwrap() {
    keys
  } else {
    let keys = (pair.public(), vec![].try_into().unwrap());
    set_validator_set_keys(set, keys.clone()).await;
    keys
  };
  assert_eq!(keys.0, pair.public());

  let block = publish_tx(&Serai::execute_batch(SignedBatch {
    batch: batch.clone(),
    signature: pair.sign(&batch_message(&batch)),
  }))
  .await;

  let batches = serai.get_batch_events(block).await.unwrap();
  // TODO: impl From<Batch> for BatchEvent?
  assert_eq!(
    batches,
    vec![InInstructionsEvent::Batch {
      network: batch.network,
      id: batch.id,
      block: batch.block,
      instructions_hash: Blake2b::<U32>::digest(batch.instructions.encode()).into(),
    }],
  );

  // TODO: Check the tokens events

  block
}

#[allow(dead_code)]
pub async fn mint_coin(
  balance: Balance,
  network: NetworkId,
  batch_id: u32,
  address: SeraiAddress,
) -> [u8; 32] {
  let mut block_hash = BlockHash([0; 32]);
  OsRng.fill_bytes(&mut block_hash.0);

  let batch = Batch {
    network,
    id: batch_id,
    block: block_hash,
    instructions: vec![InInstructionWithBalance {
      instruction: InInstruction::Transfer(address),
      balance,
    }],
  };

  provide_batch(batch).await
}<|MERGE_RESOLUTION|>--- conflicted
+++ resolved
@@ -1,13 +1,10 @@
-<<<<<<< HEAD
 use rand_core::{RngCore, OsRng};
-=======
 use blake2::{
   digest::{consts::U32, Digest},
   Blake2b,
 };
 
 use scale::Encode;
->>>>>>> 4ee65ed2
 
 use sp_core::Pair;
 
