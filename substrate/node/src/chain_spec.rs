use core::marker::PhantomData;
use std::collections::HashSet;

use sp_core::{Decode, Pair as PairTrait, sr25519::Public};

use sc_service::ChainType;

use serai_runtime::{
  primitives::*, WASM_BINARY, BABE_GENESIS_EPOCH_CONFIG, RuntimeGenesisConfig, SystemConfig,
  CoinsConfig, DexConfig, ValidatorSetsConfig, SignalsConfig, BabeConfig, GrandpaConfig,
<<<<<<< HEAD
  EmissionsConfig,
=======
  GenesisLiquidityConfig,
>>>>>>> 04fcb2bb
};

pub type ChainSpec = sc_service::GenericChainSpec<RuntimeGenesisConfig>;

fn account_from_name(name: &'static str) -> PublicKey {
  insecure_pair_from_name(name).public()
}

fn wasm_binary() -> Vec<u8> {
  // TODO: Accept a config of runtime path
  if let Ok(binary) = std::fs::read("/runtime/serai.wasm") {
    return binary;
  }
  WASM_BINARY.ok_or("compiled in wasm not available").unwrap().to_vec()
}

fn devnet_genesis(
  wasm_binary: &[u8],
  validators: &[&'static str],
  endowed_accounts: Vec<PublicKey>,
) -> RuntimeGenesisConfig {
  let validators = validators.iter().map(|name| account_from_name(name)).collect::<Vec<_>>();
  RuntimeGenesisConfig {
    system: SystemConfig { code: wasm_binary.to_vec(), _config: PhantomData },

    transaction_payment: Default::default(),

    coins: CoinsConfig {
      accounts: endowed_accounts
        .into_iter()
        .map(|a| (a, Balance { coin: Coin::Serai, amount: Amount(1 << 60) }))
        .collect(),
      _ignore: Default::default(),
    },

    dex: DexConfig {
      pools: vec![Coin::Bitcoin, Coin::Ether, Coin::Dai, Coin::Monero],
      _ignore: Default::default(),
    },

    validator_sets: ValidatorSetsConfig {
      networks: serai_runtime::primitives::NETWORKS
        .iter()
        .map(|network| match network {
          NetworkId::Serai => (NetworkId::Serai, Amount(50_000 * 10_u64.pow(8))),
          NetworkId::Bitcoin => (NetworkId::Bitcoin, Amount(1_000_000 * 10_u64.pow(8))),
          NetworkId::Ethereum => (NetworkId::Ethereum, Amount(1_000_000 * 10_u64.pow(8))),
          NetworkId::Monero => (NetworkId::Monero, Amount(100_000 * 10_u64.pow(8))),
        })
        .collect(),
      participants: validators.clone(),
    },
<<<<<<< HEAD
    emissions: EmissionsConfig {
      networks: serai_runtime::primitives::NETWORKS.to_vec(),
      participants: validators.clone(),
    },
=======
    genesis_liquidity: GenesisLiquidityConfig { participants: validators.clone() },
    signals: SignalsConfig::default(),
    babe: BabeConfig {
      authorities: validators.iter().map(|validator| ((*validator).into(), 1)).collect(),
      epoch_config: Some(BABE_GENESIS_EPOCH_CONFIG),
      _config: PhantomData,
    },
    grandpa: GrandpaConfig {
      authorities: validators.into_iter().map(|validator| (validator.into(), 1)).collect(),
      _config: PhantomData,
    },
  }
}

fn testnet_genesis(wasm_binary: &[u8], validators: Vec<&'static str>) -> RuntimeGenesisConfig {
  let validators = validators
    .into_iter()
    .map(|validator| Public::decode(&mut hex::decode(validator).unwrap().as_slice()).unwrap())
    .collect::<Vec<_>>();

  assert_eq!(validators.iter().collect::<HashSet<_>>().len(), validators.len());

  RuntimeGenesisConfig {
    system: SystemConfig { code: wasm_binary.to_vec(), _config: PhantomData },

    transaction_payment: Default::default(),

    coins: CoinsConfig {
      accounts: validators
        .iter()
        .map(|a| (*a, Balance { coin: Coin::Serai, amount: Amount(5_000_000 * 10_u64.pow(8)) }))
        .collect(),
      _ignore: Default::default(),
    },

    dex: DexConfig {
      pools: vec![Coin::Bitcoin, Coin::Ether, Coin::Dai, Coin::Monero],
      _ignore: Default::default(),
    },

    validator_sets: ValidatorSetsConfig {
      networks: serai_runtime::primitives::NETWORKS
        .iter()
        .map(|network| match network {
          NetworkId::Serai => (NetworkId::Serai, Amount(50_000 * 10_u64.pow(8))),
          NetworkId::Bitcoin => (NetworkId::Bitcoin, Amount(1_000_000 * 10_u64.pow(8))),
          NetworkId::Ethereum => (NetworkId::Ethereum, Amount(1_000_000 * 10_u64.pow(8))),
          NetworkId::Monero => (NetworkId::Monero, Amount(100_000 * 10_u64.pow(8))),
        })
        .collect(),
      participants: validators.clone(),
    },
    genesis_liquidity: GenesisLiquidityConfig { participants: validators.clone() },
>>>>>>> 04fcb2bb
    signals: SignalsConfig::default(),
    babe: BabeConfig {
      authorities: validators.iter().map(|validator| ((*validator).into(), 1)).collect(),
      epoch_config: Some(BABE_GENESIS_EPOCH_CONFIG),
      _config: PhantomData,
    },
    grandpa: GrandpaConfig {
      authorities: validators.into_iter().map(|validator| (validator.into(), 1)).collect(),
      _config: PhantomData,
    },
  }
}

pub fn development_config() -> ChainSpec {
  let wasm_binary = wasm_binary();

  ChainSpec::from_genesis(
    // Name
    "Development Network",
    // ID
    "devnet",
    ChainType::Development,
    move || {
      devnet_genesis(
        &wasm_binary,
        &["Alice"],
        vec![
          account_from_name("Alice"),
          account_from_name("Bob"),
          account_from_name("Charlie"),
          account_from_name("Dave"),
          account_from_name("Eve"),
          account_from_name("Ferdie"),
        ],
      )
    },
    // Bootnodes
    vec![],
    // Telemetry
    None,
    // Protocol ID
    Some("serai-devnet"),
    // Fork ID
    None,
    // Properties
    None,
    // Extensions
    None,
  )
}

pub fn local_config() -> ChainSpec {
  let wasm_binary = wasm_binary();

  ChainSpec::from_genesis(
    // Name
    "Local Test Network",
    // ID
    "local",
    ChainType::Local,
    move || {
      devnet_genesis(
        &wasm_binary,
        &["Alice", "Bob", "Charlie", "Dave"],
        vec![
          account_from_name("Alice"),
          account_from_name("Bob"),
          account_from_name("Charlie"),
          account_from_name("Dave"),
          account_from_name("Eve"),
          account_from_name("Ferdie"),
        ],
      )
    },
    // Bootnodes
    vec![],
    // Telemetry
    None,
    // Protocol ID
    Some("serai-local"),
    // Fork ID
    None,
    // Properties
    None,
    // Extensions
    None,
  )
}

pub fn testnet_config() -> ChainSpec {
  let wasm_binary = wasm_binary();

  ChainSpec::from_genesis(
    // Name
    "Test Network 2",
    // ID
    "testnet-2",
    ChainType::Live,
    move || {
      let _ = testnet_genesis(&wasm_binary, vec![]);
      todo!()
    },
    // Bootnodes
    vec![],
    // Telemetry
    None,
    // Protocol ID
    Some("serai-testnet-2"),
    // Fork ID
    None,
    // Properties
    None,
    // Extensions
    None,
  )
}

pub fn bootnode_multiaddrs(id: &str) -> Vec<libp2p::Multiaddr> {
  match id {
    "devnet" | "local" => vec![],
    "testnet-2" => todo!(),
    _ => panic!("unrecognized network ID"),
  }
}<|MERGE_RESOLUTION|>--- conflicted
+++ resolved
@@ -8,11 +8,7 @@
 use serai_runtime::{
   primitives::*, WASM_BINARY, BABE_GENESIS_EPOCH_CONFIG, RuntimeGenesisConfig, SystemConfig,
   CoinsConfig, DexConfig, ValidatorSetsConfig, SignalsConfig, BabeConfig, GrandpaConfig,
-<<<<<<< HEAD
-  EmissionsConfig,
-=======
-  GenesisLiquidityConfig,
->>>>>>> 04fcb2bb
+  EmissionsConfig, GenesisLiquidityConfig,
 };
 
 pub type ChainSpec = sc_service::GenericChainSpec<RuntimeGenesisConfig>;
@@ -65,13 +61,11 @@
         .collect(),
       participants: validators.clone(),
     },
-<<<<<<< HEAD
+    genesis_liquidity: GenesisLiquidityConfig { participants: validators.clone() },
     emissions: EmissionsConfig {
       networks: serai_runtime::primitives::NETWORKS.to_vec(),
       participants: validators.clone(),
     },
-=======
-    genesis_liquidity: GenesisLiquidityConfig { participants: validators.clone() },
     signals: SignalsConfig::default(),
     babe: BabeConfig {
       authorities: validators.iter().map(|validator| ((*validator).into(), 1)).collect(),
@@ -124,7 +118,10 @@
       participants: validators.clone(),
     },
     genesis_liquidity: GenesisLiquidityConfig { participants: validators.clone() },
->>>>>>> 04fcb2bb
+    emissions: EmissionsConfig {
+      networks: serai_runtime::primitives::NETWORKS.to_vec(),
+      participants: validators.clone(),
+    },
     signals: SignalsConfig::default(),
     babe: BabeConfig {
       authorities: validators.iter().map(|validator| ((*validator).into(), 1)).collect(),
