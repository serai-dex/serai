#![cfg_attr(not(feature = "std"), no_std)]

#[cfg(test)]
mod tests;

#[cfg(test)]
mod mock;

#[allow(
  unreachable_patterns,
  clippy::cast_possible_truncation,
  clippy::no_effect_underscore_binding,
  clippy::empty_docs
)]
#[frame_support::pallet]
pub mod pallet {
  use super::*;
  use frame_system::{pallet_prelude::*, RawOrigin};
  use frame_support::{pallet_prelude::*, sp_runtime::SaturatedConversion};

  use sp_std::{vec, vec::Vec, ops::Mul, collections::btree_map::BTreeMap};

  use coins_pallet::{Config as CoinsConfig, Pallet as Coins};
  use dex_pallet::{Config as DexConfig, Pallet as Dex};

  use validator_sets_pallet::{Pallet as ValidatorSets, Config as ValidatorSetsConfig};
  use genesis_liquidity_pallet::{Pallet as GenesisLiquidity, Config as GenesisLiquidityConfig};

  use economic_security_pallet::{Config as EconomicSecurityConfig, Pallet as EconomicSecurity};

  use serai_primitives::*;
  use validator_sets_primitives::{MAX_KEY_SHARES_PER_SET, Session};
  pub use emissions_primitives as primitives;
  use primitives::*;

  #[pallet::config]
  pub trait Config:
    frame_system::Config<AccountId = PublicKey>
    + ValidatorSetsConfig
    + CoinsConfig
    + DexConfig
    + GenesisLiquidityConfig
    + EconomicSecurityConfig
  {
    type RuntimeEvent: From<Event<Self>> + IsType<<Self as frame_system::Config>::RuntimeEvent>;
  }

  #[pallet::genesis_config]
  #[derive(Clone, PartialEq, Eq, Debug, Encode, Decode)]
  pub struct GenesisConfig<T: Config> {
    /// Networks to spawn Serai with.
    pub networks: Vec<(NetworkId, Amount)>,
    /// List of participants to place in the initial validator sets.
    pub participants: Vec<T::AccountId>,
  }

  impl<T: Config> Default for GenesisConfig<T> {
    fn default() -> Self {
      GenesisConfig { networks: Default::default(), participants: Default::default() }
    }
  }

  #[pallet::error]
  pub enum Error<T> {
    NetworkHasEconomicSecurity,
    NoValueForCoin,
    InsufficientAllocation,
  }

  #[pallet::event]
  pub enum Event<T: Config> {}

  #[pallet::pallet]
  pub struct Pallet<T>(PhantomData<T>);

  // TODO: Remove this. This should be the sole domain of validator-sets
  #[pallet::storage]
  #[pallet::getter(fn participants)]
  pub(crate) type Participants<T: Config> = StorageMap<
    _,
    Identity,
    NetworkId,
    BoundedVec<(PublicKey, u64), ConstU32<{ MAX_KEY_SHARES_PER_SET }>>,
    OptionQuery,
  >;

  // TODO: Remove this too
  #[pallet::storage]
  #[pallet::getter(fn session)]
  pub type CurrentSession<T: Config> = StorageMap<_, Identity, NetworkId, u32, ValueQuery>;

  #[pallet::storage]
  pub(crate) type LastSwapVolume<T: Config> =
    StorageMap<_, Identity, ExternalCoin, u64, OptionQuery>;

  #[pallet::genesis_build]
  impl<T: Config> BuildGenesisConfig for GenesisConfig<T> {
    fn build(&self) {
      for (id, stake) in self.networks.clone() {
        let mut participants = vec![];
        for p in self.participants.clone() {
          participants.push((p, stake.0));
        }
        Participants::<T>::set(id, Some(participants.try_into().unwrap()));
        CurrentSession::<T>::set(id, 0);
      }
    }
  }

  #[pallet::hooks]
  impl<T: Config> Hooks<BlockNumberFor<T>> for Pallet<T> {
    fn on_initialize(n: BlockNumberFor<T>) -> Weight {
      let genesis_ended = GenesisLiquidity::<T>::genesis_complete_block().is_some();

      // check if we got a new session
      let mut session_changed = false;
      let session = ValidatorSets::<T>::session(NetworkId::Serai).unwrap_or(Session(0));
      if session.0 > Self::session(NetworkId::Serai) {
        session_changed = true;
        CurrentSession::<T>::set(NetworkId::Serai, session.0);
      }

      // update participants per session before the genesis
      // after the genesis, we update them after reward distribution.
      if (!genesis_ended) && session_changed {
        Self::update_participants();
      }

      // We only want to distribute emissions if the genesis period is over AND the session has
      // ended
      if !(genesis_ended && session_changed) {
        return Weight::zero(); // TODO
      }

      // figure out the amount of blocks in the last session
      // Since the session has changed, we're now at least at session 1
      let block_count = ValidatorSets::<T>::session_begin_block(NetworkId::Serai, session) -
        ValidatorSets::<T>::session_begin_block(NetworkId::Serai, Session(session.0 - 1));

      // get total reward for this epoch
      let pre_ec_security = Self::pre_ec_security();
      let mut distances = BTreeMap::new();
      let mut total_distance: u64 = 0;
      let reward_this_epoch = if pre_ec_security {
        // calculate distance to economic security per network
        for n in EXTERNAL_NETWORKS {
          let required = ValidatorSets::<T>::required_stake_for_network(n);
          let mut current =
            ValidatorSets::<T>::total_allocated_stake(NetworkId::from(n)).unwrap_or(Amount(0)).0;
          if current > required {
            current = required;
          }

          let distance = required - current;
          distances.insert(NetworkId::from(n), distance);
          total_distance = total_distance.saturating_add(distance);
        }

        // add serai network portion (20%)
        let new_total_distance =
          total_distance.saturating_mul(100) / (100 - SERAI_VALIDATORS_DESIRED_PERCENTAGE);
        distances.insert(NetworkId::Serai, new_total_distance - total_distance);
        total_distance = new_total_distance;

        if Self::initial_period(n) {
          // rewards are fixed for initial period
          block_count * INITIAL_REWARD_PER_BLOCK
        } else {
          // rewards for pre-economic security is
          // (STAKE_REQUIRED - CURRENT_STAKE) / blocks_until(SECURE_BY).
          let block_reward = total_distance / Self::blocks_until(SECURE_BY);
          block_count * block_reward
        }
      } else {
        // post ec security
        block_count * REWARD_PER_BLOCK
      };

      // map epoch ec-security-distance/volume to rewards
      let (rewards_per_network, volume_per_network, volume_per_coin) = if pre_ec_security {
        (
          distances
            .into_iter()
            .map(|(n, distance)| {
              // calculate how much each network gets based on distance to ec-security
              let reward = u64::try_from(
                u128::from(reward_this_epoch).saturating_mul(u128::from(distance)) /
                  u128::from(total_distance),
              )
              .unwrap();
              (n, reward)
            })
            .collect::<BTreeMap<NetworkId, u64>>(),
          None,
          None,
        )
      } else {
        // get swap volumes
        let mut volume_per_coin: BTreeMap<ExternalCoin, u64> = BTreeMap::new();
        for c in EXTERNAL_COINS {
          let current_volume = Dex::<T>::swap_volume(c).unwrap_or(0);
          let last_volume = LastSwapVolume::<T>::get(c).unwrap_or(0);
          let vol_this_epoch = current_volume.saturating_sub(last_volume);

          // update the current volume
          LastSwapVolume::<T>::set(c, Some(current_volume));
          volume_per_coin.insert(c, vol_this_epoch);
        }

        // aggregate per network
        let mut total_volume = 0u64;
        let mut volume_per_network: BTreeMap<NetworkId, u64> = BTreeMap::new();
        for (c, vol) in &volume_per_coin {
          volume_per_network.insert(
            c.network().into(),
            (*volume_per_network.get(&c.network().into()).unwrap_or(&0)).saturating_add(*vol),
          );
          total_volume = total_volume.saturating_add(*vol);
        }
        // we add the serai network now
        volume_per_network.insert(NetworkId::Serai, 0);

        (
          volume_per_network
            .iter()
            .map(|(n, vol)| {
              // 20% of the reward goes to the Serai network and rest is distributed among others
              // based on swap-volume.
              let reward = if *n == NetworkId::Serai {
                reward_this_epoch / 5
              } else {
                let reward = reward_this_epoch - (reward_this_epoch / 5);
                // TODO: It is highly unlikely but what to do in case of 0 total volume?
                if total_volume != 0 {
                  u64::try_from(
                    u128::from(reward).saturating_mul(u128::from(*vol)) / u128::from(total_volume),
                  )
                  .unwrap()
                } else {
                  0
                }
              };
              (*n, reward)
            })
            .collect::<BTreeMap<NetworkId, u64>>(),
          Some(volume_per_network),
          Some(volume_per_coin),
        )
      };

      // distribute the rewards within the network
      for (n, reward) in rewards_per_network {
        let validators_reward = if let NetworkId::External(external_network) = n {
          // calculate pool vs validator share
          let capacity =
            ValidatorSets::<T>::total_allocated_stake(NetworkId::from(external_network))
              .unwrap_or(Amount(0))
              .0;
          let required = ValidatorSets::<T>::required_stake_for_network(external_network);
          let unused_capacity = capacity.saturating_sub(required);

          let distribution = unused_capacity.saturating_mul(ACCURACY_MULTIPLIER) / capacity;
          let total = DESIRED_DISTRIBUTION.saturating_add(distribution);

          let validators_reward = DESIRED_DISTRIBUTION.saturating_mul(reward) / total;
          let network_pool_reward = reward.saturating_sub(validators_reward);

          // send the rest to the pool
          if network_pool_reward != 0 {
            // these should be available to unwrap if we have a network_pool_reward. Because that
            // means we had an unused capacity hence in a post-ec era.
            let vpn = volume_per_network.as_ref().unwrap();
            let vpc = volume_per_coin.as_ref().unwrap();
            for c in external_network.coins() {
              let pool_reward = u64::try_from(
                u128::from(network_pool_reward).saturating_mul(u128::from(vpc[&c])) /
                  u128::from(vpn[&n]),
              )
              .unwrap();

<<<<<<< HEAD
        // send the rest to the pool
        if network_pool_reward != 0 {
          // these should be available to unwrap if we have a network_pool_reward. Because that
          // means we had an unused capacity hence in a post-ec era.
          let vpn = volume_per_network.as_ref().unwrap();
          let vpc = volume_per_coin.as_ref().unwrap();
          for c in n.coins() {
            let pool_reward = u64::try_from(
              u128::from(network_pool_reward).saturating_mul(u128::from(vpc[c])) /
                u128::from(vpn[&n]),
            )
            .unwrap();

            Coins::<T>::mint(
              Dex::<T>::get_pool_account(*c),
              Balance { coin: Coin::Serai, amount: Amount(pool_reward) },
            )
            .unwrap();
=======
              if Coins::<T>::mint(
                Dex::<T>::get_pool_account(c),
                Balance { coin: Coin::Serai, amount: Amount(pool_reward) },
              )
              .is_err()
              {
                // TODO: log the failure
                continue;
              }
            }
>>>>>>> 435f1d9a
          }

          validators_reward
        } else {
          reward
        };

        // distribute validators rewards
        Self::distribute_to_validators(n, validators_reward);
      }

      // TODO: we have the past session participants here in the emissions pallet so that we can
      // distribute rewards to them in the next session. Ideally we should be able to fetch this
      // information from validator sets pallet.
      Self::update_participants();
      Weight::zero() // TODO
    }
  }

  impl<T: Config> Pallet<T> {
    fn blocks_until(block: u64) -> u64 {
      let current = <frame_system::Pallet<T>>::block_number().saturated_into::<u64>();
      block.saturating_sub(current)
    }

    fn initial_period(n: BlockNumberFor<T>) -> bool {
      let genesis_complete_block = GenesisLiquidity::<T>::genesis_complete_block();
      genesis_complete_block.is_some() &&
        (n.saturated_into::<u64>() < (genesis_complete_block.unwrap() + (2 * MONTHS)))
    }

    /// Returns true if any of the external networks haven't reached economic security yet.
    fn pre_ec_security() -> bool {
      for n in EXTERNAL_NETWORKS {
        if EconomicSecurity::<T>::economic_security_block(n).is_none() {
          return true;
        }
      }
      false
    }

    // Distribute the reward among network's set based on
    // -> (key shares * stake per share) + ((stake % stake per share) / 2)
    fn distribute_to_validators(n: NetworkId, reward: u64) {
      let stake_per_share = ValidatorSets::<T>::allocation_per_key_share(n).unwrap().0;
      let mut scores = vec![];
      let mut total_score = 0u64;
      for (p, amount) in Self::participants(n).unwrap() {
        let remainder = amount % stake_per_share;
        let score = amount - (remainder / 2);

        total_score = total_score.saturating_add(score);
        scores.push((p, score));
      }

      // stake the rewards
      let mut total_reward_distributed = 0u64;
      for (i, (p, score)) in scores.iter().enumerate() {
        let p_reward = if i == (scores.len() - 1) {
          reward.saturating_sub(total_reward_distributed)
        } else {
          u64::try_from(
            u128::from(reward).saturating_mul(u128::from(*score)) / u128::from(total_score),
          )
          .unwrap()
        };

        Coins::<T>::mint(*p, Balance { coin: Coin::Serai, amount: Amount(p_reward) }).unwrap();
        ValidatorSets::<T>::distribute_block_rewards(n, *p, Amount(p_reward)).unwrap();

        total_reward_distributed = total_reward_distributed.saturating_add(p_reward);
      }
    }

    pub fn swap_to_staked_sri(
      to: PublicKey,
      network: NetworkId,
      balance: ExternalBalance,
    ) -> DispatchResult {
      // check the network didn't reach the economic security yet
      if let NetworkId::External(n) = network {
        if EconomicSecurity::<T>::economic_security_block(n).is_some() {
          Err(Error::<T>::NetworkHasEconomicSecurity)?;
        }
      } else {
        // we target 20% of the network's stake to be behind the Serai network
        let mut total_stake = 0;
        for n in NETWORKS {
          total_stake += ValidatorSets::<T>::total_allocated_stake(n).unwrap_or(Amount(0)).0;
        }

        let stake = ValidatorSets::<T>::total_allocated_stake(network).unwrap_or(Amount(0)).0;
        let desired_stake = total_stake / (100 / SERAI_VALIDATORS_DESIRED_PERCENTAGE);
        if stake >= desired_stake {
          Err(Error::<T>::NetworkHasEconomicSecurity)?;
        }
      }

      // swap half of the liquidity for SRI to form PoL.
      let half = balance.amount.0 / 2;
      let path = BoundedVec::try_from(vec![balance.coin.into(), Coin::Serai]).unwrap();
      let origin = RawOrigin::Signed(POL_ACCOUNT.into());
      Dex::<T>::swap_exact_tokens_for_tokens(
        origin.clone().into(),
        path,
        half,
        1, // minimum out, so we accept whatever we get.
        POL_ACCOUNT.into(),
      )?;

      // get how much we got for our swap
      let sri_amount = Coins::<T>::balance(POL_ACCOUNT.into(), Coin::Serai).0;

      // add liquidity
      Dex::<T>::add_liquidity(
        origin.clone().into(),
        balance.coin,
        half,
        sri_amount,
        1,
        1,
        POL_ACCOUNT.into(),
      )?;

      // use last block spot price to calculate how much SRI the balance makes.
      let last_block = <frame_system::Pallet<T>>::block_number() - 1u32.into();
      let value = Dex::<T>::spot_price_for_block(last_block, balance.coin)
        .ok_or(Error::<T>::NoValueForCoin)?;
      // TODO: may panic? It might be best for this math ops to return the result as is instead of
      // doing an unwrap so that it can be properly dealt with.
      let sri_amount = balance.amount.mul(value);

      // Mint
      Coins::<T>::mint(to, Balance { coin: Coin::Serai, amount: sri_amount })?;

      // Stake the SRI for the network.
      ValidatorSets::<T>::allocate(
        frame_system::RawOrigin::Signed(to).into(),
        network,
        sri_amount,
      )?;
      Ok(())
    }

    fn update_participants() {
      for n in NETWORKS {
        let participants = ValidatorSets::<T>::participants_for_latest_decided_set(n)
          .unwrap()
          .into_iter()
          .map(|(key, _)| (key, ValidatorSets::<T>::allocation((n, key)).unwrap_or(Amount(0)).0))
          .collect::<Vec<_>>();

        Participants::<T>::set(n, Some(participants.try_into().unwrap()));
      }
    }
  }
}

pub use pallet::*;<|MERGE_RESOLUTION|>--- conflicted
+++ resolved
@@ -278,26 +278,6 @@
               )
               .unwrap();
 
-<<<<<<< HEAD
-        // send the rest to the pool
-        if network_pool_reward != 0 {
-          // these should be available to unwrap if we have a network_pool_reward. Because that
-          // means we had an unused capacity hence in a post-ec era.
-          let vpn = volume_per_network.as_ref().unwrap();
-          let vpc = volume_per_coin.as_ref().unwrap();
-          for c in n.coins() {
-            let pool_reward = u64::try_from(
-              u128::from(network_pool_reward).saturating_mul(u128::from(vpc[c])) /
-                u128::from(vpn[&n]),
-            )
-            .unwrap();
-
-            Coins::<T>::mint(
-              Dex::<T>::get_pool_account(*c),
-              Balance { coin: Coin::Serai, amount: Amount(pool_reward) },
-            )
-            .unwrap();
-=======
               if Coins::<T>::mint(
                 Dex::<T>::get_pool_account(c),
                 Balance { coin: Coin::Serai, amount: Amount(pool_reward) },
@@ -308,7 +288,6 @@
                 continue;
               }
             }
->>>>>>> 435f1d9a
           }
 
           validators_reward
