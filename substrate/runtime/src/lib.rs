--- conflicted
+++ resolved
@@ -201,38 +201,10 @@
   type FeeMultiplierUpdate = ();
 }
 
-<<<<<<< HEAD
-impl pallet_contracts::Config for Runtime {
-  type Time = Timestamp;
-  type Randomness = RandomnessCollectiveFlip;
-  type Currency = Balances;
-  type RuntimeEvent = RuntimeEvent;
-  type RuntimeCall = RuntimeCall;
-
-  type CallFilter = frame_support::traits::Nothing;
-  type DepositPerItem = DepositPerItem;
-  type DepositPerByte = DepositPerByte;
-  type CallStack = [pallet_contracts::Frame<Self>; 31];
-  type WeightPrice = pallet_transaction_payment::Pallet<Self>;
-  type WeightInfo = pallet_contracts::weights::SubstrateWeight<Self>;
-  type ChainExtension = ();
-  type DeletionQueueDepth = DeletionQueueDepth;
-  type DeletionWeightLimit = DeletionWeightLimit;
-  type Schedule = Schedule;
-  type AddressGenerator = pallet_contracts::DefaultAddressGenerator;
-
-  type MaxCodeLen = ConstU32<{ 128 * 1024 }>;
-  type MaxStorageKeyLen = ConstU32<128>;
-}
-
 impl in_instructions_pallet::Config for Runtime {
   type RuntimeEvent = RuntimeEvent;
 }
 
-impl pallet_tendermint::Config for Runtime {}
-
-=======
->>>>>>> 422a562c
 const SESSION_LENGTH: BlockNumber = 5 * DAYS;
 type Sessions = PeriodicSessions<ConstU32<{ SESSION_LENGTH }>, ConstU32<{ SESSION_LENGTH }>>;
 
@@ -292,24 +264,13 @@
     UncheckedExtrinsic = UncheckedExtrinsic
   {
     System: frame_system,
-<<<<<<< HEAD
-
-    RandomnessCollectiveFlip: pallet_randomness_collective_flip,
-    Timestamp: pallet_timestamp,
-=======
->>>>>>> 422a562c
     Balances: pallet_balances,
     Assets: pallet_assets,
     TransactionPayment: pallet_transaction_payment,
-<<<<<<< HEAD
-    Contracts: pallet_contracts,
 
     InInstructions: in_instructions_pallet,
 
-=======
-
     ValidatorSets: validator_sets_pallet,
->>>>>>> 422a562c
     Session: pallet_session,
     Tendermint: pallet_tendermint,
   }
