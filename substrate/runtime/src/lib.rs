--- conflicted
+++ resolved
@@ -140,11 +140,7 @@
   type BlockLength = BlockLength;
   type AccountId = SeraiAddress;
   type RuntimeCall = RuntimeCall;
-<<<<<<< HEAD
-  type Lookup = AccountIdLookup<AccountId, ()>;
-=======
   type Lookup = IdentityLookup<SeraiAddress>;
->>>>>>> 19664967
   type Index = Index;
   type BlockNumber = BlockNumber;
   type Hash = Hash;
@@ -250,12 +246,8 @@
   type WeightInfo = session::weights::SubstrateWeight<Runtime>;
 }
 
-<<<<<<< HEAD
-pub type Address = sp_runtime::MultiAddress<AccountId, ()>;
-=======
 impl tendermint::Config for Runtime {}
 
->>>>>>> 19664967
 pub type Header = generic::Header<BlockNumber, BlakeTwo256>;
 pub type Block = generic::Block<Header, UncheckedExtrinsic>;
 pub type SignedExtra = (
