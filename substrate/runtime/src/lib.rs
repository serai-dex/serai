#![cfg_attr(not(feature = "std"), no_std)]
#![recursion_limit = "256"]

#[cfg(feature = "std")]
include!(concat!(env!("OUT_DIR"), "/wasm_binary.rs"));

use sp_core::{crypto::KeyTypeId, OpaqueMetadata};
pub use sp_core::sr25519::Signature;
use sp_runtime::{
  create_runtime_str, generic, impl_opaque_keys,
  traits::{IdentityLookup, BlakeTwo256, Block as BlockT},
  transaction_validity::{TransactionSource, TransactionValidity},
  ApplyExtrinsicResult, Perbill,
};
use sp_std::prelude::*;
#[cfg(feature = "std")]
use sp_version::NativeVersion;
use sp_version::RuntimeVersion;

use frame_support::{
  traits::{ConstU8, ConstU32, ConstU64},
  weights::{
    constants::{RocksDbWeight, WEIGHT_PER_SECOND},
    IdentityFee, Weight,
  },
  dispatch::DispatchClass,
  parameter_types, construct_runtime,
};
pub use frame_system::Call as SystemCall;

pub use pallet_timestamp::Call as TimestampCall;
pub use pallet_balances::Call as BalancesCall;
use pallet_transaction_payment::CurrencyAdapter;

/// An index to a block.
pub type BlockNumber = u32;

<<<<<<< HEAD
/// Some way of identifying an account on the chain. We intentionally make it equivalent
/// to the public key of our transaction signing scheme.
pub type AccountId = <<Signature as Verify>::Signer as IdentifyAccount>::AccountId;
=======
/// Signature type
pub type Signature = sp_core::sr25519::Signature;

/// Account ID type, equivalent to a public key
pub type AccountId = sp_core::sr25519::Public;
>>>>>>> c7f8258e

/// Balance of an account.
pub type Balance = u64;

/// Index of a transaction in the chain, for a given account.
pub type Index = u32;

/// A hash of some data used by the chain.
pub type Hash = sp_core::H256;

pub mod opaque {
  use super::*;

  pub use sp_runtime::OpaqueExtrinsic as UncheckedExtrinsic;

  pub type Header = generic::Header<BlockNumber, BlakeTwo256>;
  pub type Block = generic::Block<Header, UncheckedExtrinsic>;
  pub type BlockId = generic::BlockId<Block>;

  impl_opaque_keys! {
    pub struct SessionKeys {}
  }
}

#[sp_version::runtime_version]
pub const VERSION: RuntimeVersion = RuntimeVersion {
  spec_name: create_runtime_str!("serai"),
  impl_name: create_runtime_str!("turoctocrab"),
  authoring_version: 1,
  spec_version: 100,
  impl_version: 1,
  apis: RUNTIME_API_VERSIONS,
  transaction_version: 1,
  state_version: 1,
};

pub const MILLISECS_PER_BLOCK: u64 = 6000;
pub const SLOT_DURATION: u64 = MILLISECS_PER_BLOCK;

/// Measured in blocks.
pub const MINUTES: BlockNumber = 60_000 / (MILLISECS_PER_BLOCK as BlockNumber);
pub const HOURS: BlockNumber = MINUTES * 60;
pub const DAYS: BlockNumber = HOURS * 24;

#[cfg(feature = "std")]
pub fn native_version() -> NativeVersion {
  NativeVersion { runtime_version: VERSION, can_author_with: Default::default() }
}

const NORMAL_DISPATCH_RATIO: Perbill = Perbill::from_percent(75);

// Unit = the base number of indivisible units for balances
const UNIT: Balance = 1_000_000_000_000;
const MILLIUNIT: Balance = 1_000_000_000;

const fn deposit(items: u32, bytes: u32) -> Balance {
  (items as Balance * UNIT + (bytes as Balance) * (5 * MILLIUNIT / 100)) / 10
}

parameter_types! {
  pub const BlockHashCount: BlockNumber = 2400;
  pub const Version: RuntimeVersion = VERSION;

  pub const SS58Prefix: u8 = 42; // TODO: Remove for Bech32m

  // 1 MB block size limit
  pub BlockLength: frame_system::limits::BlockLength =
    frame_system::limits::BlockLength::max_with_normal_ratio(1024 * 1024, NORMAL_DISPATCH_RATIO);
  pub BlockWeights: frame_system::limits::BlockWeights =
    frame_system::limits::BlockWeights::with_sensible_defaults(
      (2u64 * WEIGHT_PER_SECOND).set_proof_size(u64::MAX),
      NORMAL_DISPATCH_RATIO,
    );

  pub const DepositPerItem: Balance = deposit(1, 0);
  pub const DepositPerByte: Balance = deposit(0, 1);
  pub const DeletionQueueDepth: u32 = 128;
  // The lazy deletion runs inside on_initialize.
  pub DeletionWeightLimit: Weight = BlockWeights::get()
    .per_class
    .get(DispatchClass::Normal)
    .max_total
    .unwrap_or(BlockWeights::get().max_block);
  pub Schedule: pallet_contracts::Schedule<Runtime> = Default::default();
}

impl frame_system::Config for Runtime {
  type BaseCallFilter = frame_support::traits::Everything;
  type BlockWeights = BlockWeights;
  type BlockLength = BlockLength;
  type AccountId = AccountId;
  type RuntimeCall = RuntimeCall;
  type Lookup = IdentityLookup<AccountId>;
  type Index = Index;
  type BlockNumber = BlockNumber;
  type Hash = Hash;
  type Hashing = BlakeTwo256;
  type Header = Header;
  type RuntimeOrigin = RuntimeOrigin;
  type RuntimeEvent = RuntimeEvent;
  type BlockHashCount = BlockHashCount;
  type DbWeight = RocksDbWeight;
  type Version = Version;
  type PalletInfo = PalletInfo;

  type OnNewAccount = ();
  type OnKilledAccount = ();
  type OnSetCode = ();

  type AccountData = pallet_balances::AccountData<Balance>;
  type SystemWeightInfo = ();
  type SS58Prefix = SS58Prefix; // TODO: Remove for Bech32m

  type MaxConsumers = frame_support::traits::ConstU32<16>;
}

impl pallet_randomness_collective_flip::Config for Runtime {}

impl pallet_timestamp::Config for Runtime {
  type Moment = u64;
  type OnTimestampSet = ();
  type MinimumPeriod = ConstU64<{ SLOT_DURATION / 2 }>;
  type WeightInfo = ();
}

impl pallet_balances::Config for Runtime {
  type MaxLocks = ConstU32<50>;
  type MaxReserves = ();
  type ReserveIdentifier = [u8; 8];
  type Balance = Balance;
  type RuntimeEvent = RuntimeEvent;
  type DustRemoval = ();
  type ExistentialDeposit = ConstU64<500>;
  type AccountStore = System;
  type WeightInfo = pallet_balances::weights::SubstrateWeight<Runtime>;
}

impl pallet_transaction_payment::Config for Runtime {
  type RuntimeEvent = RuntimeEvent;
  type OnChargeTransaction = CurrencyAdapter<Balances, ()>;
  type OperationalFeeMultiplier = ConstU8<5>;
  type WeightToFee = IdentityFee<Balance>;
  type LengthToFee = IdentityFee<Balance>;
  type FeeMultiplierUpdate = ();
}

impl pallet_contracts::Config for Runtime {
  type Time = Timestamp;
  type Randomness = RandomnessCollectiveFlip;
  type Currency = Balances;
  type RuntimeEvent = RuntimeEvent;
  type RuntimeCall = RuntimeCall;

  type CallFilter = frame_support::traits::Nothing;
  type DepositPerItem = DepositPerItem;
  type DepositPerByte = DepositPerByte;
  type CallStack = [pallet_contracts::Frame<Self>; 31];
  type WeightPrice = pallet_transaction_payment::Pallet<Self>;
  type WeightInfo = pallet_contracts::weights::SubstrateWeight<Self>;
  type ChainExtension = ();
  type DeletionQueueDepth = DeletionQueueDepth;
  type DeletionWeightLimit = DeletionWeightLimit;
  type Schedule = Schedule;
  type AddressGenerator = pallet_contracts::DefaultAddressGenerator;

  type MaxCodeLen = ConstU32<{ 128 * 1024 }>;
  type MaxStorageKeyLen = ConstU32<128>;
}

pub type Address = AccountId;
pub type Header = generic::Header<BlockNumber, BlakeTwo256>;
pub type Block = generic::Block<Header, UncheckedExtrinsic>;
pub type SignedExtra = (
  frame_system::CheckNonZeroSender<Runtime>,
  frame_system::CheckSpecVersion<Runtime>,
  frame_system::CheckTxVersion<Runtime>,
  frame_system::CheckGenesis<Runtime>,
  frame_system::CheckEra<Runtime>,
  frame_system::CheckNonce<Runtime>,
  frame_system::CheckWeight<Runtime>,
  pallet_transaction_payment::ChargeTransactionPayment<Runtime>,
);
pub type UncheckedExtrinsic =
  generic::UncheckedExtrinsic<Address, RuntimeCall, Signature, SignedExtra>;
pub type SignedPayload = generic::SignedPayload<RuntimeCall, SignedExtra>;
pub type Executive = frame_executive::Executive<
  Runtime,
  Block,
  frame_system::ChainContext<Runtime>,
  Runtime,
  AllPalletsWithSystem,
>;

construct_runtime!(
  pub enum Runtime where
    Block = Block,
    NodeBlock = Block,
    UncheckedExtrinsic = UncheckedExtrinsic
  {
    System: frame_system,
    RandomnessCollectiveFlip: pallet_randomness_collective_flip,
    Timestamp: pallet_timestamp,
    Balances: pallet_balances,
    TransactionPayment: pallet_transaction_payment,
    Contracts: pallet_contracts,
  }
);

#[cfg(feature = "runtime-benchmarks")]
#[macro_use]
extern crate frame_benchmarking;

#[cfg(feature = "runtime-benchmarks")]
mod benches {
  define_benchmarks!(
    [frame_benchmarking, BaselineBench::<Runtime>]
    [frame_system, SystemBench::<Runtime>]
    [pallet_balances, Balances]
    [pallet_timestamp, Timestamp]
  );
}

sp_api::impl_runtime_apis! {
  impl sp_api::Core<Block> for Runtime {
    fn version() -> RuntimeVersion {
      VERSION
    }

    fn execute_block(block: Block) {
      Executive::execute_block(block);
    }

    fn initialize_block(header: &<Block as BlockT>::Header) {
      Executive::initialize_block(header)
    }
  }

  impl sp_api::Metadata<Block> for Runtime {
    fn metadata() -> OpaqueMetadata {
      OpaqueMetadata::new(Runtime::metadata().into())
    }
  }

  impl sp_block_builder::BlockBuilder<Block> for Runtime {
    fn apply_extrinsic(extrinsic: <Block as BlockT>::Extrinsic) -> ApplyExtrinsicResult {
      Executive::apply_extrinsic(extrinsic)
    }

    fn finalize_block() -> <Block as BlockT>::Header {
      Executive::finalize_block()
    }

    fn inherent_extrinsics(data: sp_inherents::InherentData) -> Vec<<Block as BlockT>::Extrinsic> {
      data.create_extrinsics()
    }

    fn check_inherents(
      block: Block,
      data: sp_inherents::InherentData,
    ) -> sp_inherents::CheckInherentsResult {
      data.check_extrinsics(&block)
    }
  }

  impl sp_transaction_pool::runtime_api::TaggedTransactionQueue<Block> for Runtime {
    fn validate_transaction(
      source: TransactionSource,
      tx: <Block as BlockT>::Extrinsic,
      block_hash: <Block as BlockT>::Hash,
    ) -> TransactionValidity {
      Executive::validate_transaction(source, tx, block_hash)
    }
  }

  impl sp_offchain::OffchainWorkerApi<Block> for Runtime {
    fn offchain_worker(header: &<Block as BlockT>::Header) {
      Executive::offchain_worker(header)
    }
  }

  impl sp_session::SessionKeys<Block> for Runtime {
    fn generate_session_keys(seed: Option<Vec<u8>>) -> Vec<u8> {
      opaque::SessionKeys::generate(seed)
    }

    fn decode_session_keys(
      encoded: Vec<u8>,
    ) -> Option<Vec<(Vec<u8>, KeyTypeId)>> {
      opaque::SessionKeys::decode_into_raw_public_keys(&encoded)
    }
  }

  impl frame_system_rpc_runtime_api::AccountNonceApi<Block, AccountId, Index> for Runtime {
    fn account_nonce(account: AccountId) -> Index {
      System::account_nonce(account)
    }
  }

  impl pallet_transaction_payment_rpc_runtime_api::TransactionPaymentApi<
    Block,
    Balance
  > for Runtime {
    fn query_info(
      uxt: <Block as BlockT>::Extrinsic,
      len: u32,
    ) -> pallet_transaction_payment_rpc_runtime_api::RuntimeDispatchInfo<Balance> {
      TransactionPayment::query_info(uxt, len)
    }
    fn query_fee_details(
      uxt: <Block as BlockT>::Extrinsic,
      len: u32,
    ) -> pallet_transaction_payment::FeeDetails<Balance> {
      TransactionPayment::query_fee_details(uxt, len)
    }
  }
}<|MERGE_RESOLUTION|>--- conflicted
+++ resolved
@@ -35,17 +35,11 @@
 /// An index to a block.
 pub type BlockNumber = u32;
 
-<<<<<<< HEAD
-/// Some way of identifying an account on the chain. We intentionally make it equivalent
-/// to the public key of our transaction signing scheme.
-pub type AccountId = <<Signature as Verify>::Signer as IdentifyAccount>::AccountId;
-=======
 /// Signature type
 pub type Signature = sp_core::sr25519::Signature;
 
 /// Account ID type, equivalent to a public key
 pub type AccountId = sp_core::sr25519::Public;
->>>>>>> c7f8258e
 
 /// Balance of an account.
 pub type Balance = u64;
