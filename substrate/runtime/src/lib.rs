#![cfg_attr(not(feature = "std"), no_std)]
#![recursion_limit = "256"]

#[cfg(feature = "std")]
include!(concat!(env!("OUT_DIR"), "/wasm_binary.rs"));

use sp_core::OpaqueMetadata;
pub use sp_core::sr25519::{Public, Signature};
use sp_runtime::{
  create_runtime_str, generic, impl_opaque_keys, KeyTypeId,
  traits::{Convert, OpaqueKeys, IdentityLookup, BlakeTwo256, Block as BlockT},
  transaction_validity::{TransactionSource, TransactionValidity},
  ApplyExtrinsicResult, Perbill,
};
use sp_std::prelude::*;
#[cfg(feature = "std")]
use sp_version::NativeVersion;
use sp_version::RuntimeVersion;

use frame_support::{
  traits::{ConstBool, ConstU8, ConstU32, ConstU64},
  weights::{
    constants::{RocksDbWeight, WEIGHT_REF_TIME_PER_SECOND},
    IdentityFee, Weight,
  },
  dispatch::DispatchClass,
  parameter_types, construct_runtime,
};
pub use frame_system::Call as SystemCall;

pub use pallet_timestamp::Call as TimestampCall;
pub use pallet_balances::Call as BalancesCall;
use pallet_transaction_payment::CurrencyAdapter;

use pallet_session::PeriodicSessions;

/// An index to a block.
pub type BlockNumber = u32;

/// Account ID type, equivalent to a public key
pub type AccountId = Public;

/// Balance of an account.
pub type Balance = u64;

/// Index of a transaction in the chain, for a given account.
pub type Index = u32;

/// A hash of some data used by the chain.
pub type Hash = sp_core::H256;

pub mod opaque {
  use super::*;

  pub use sp_runtime::OpaqueExtrinsic as UncheckedExtrinsic;

  pub type Header = generic::Header<BlockNumber, BlakeTwo256>;
  pub type Block = generic::Block<Header, UncheckedExtrinsic>;
  pub type BlockId = generic::BlockId<Block>;

  impl_opaque_keys! {
    pub struct SessionKeys {
      pub tendermint: Tendermint,
    }
  }
}

use opaque::SessionKeys;

#[sp_version::runtime_version]
pub const VERSION: RuntimeVersion = RuntimeVersion {
  spec_name: create_runtime_str!("serai"),
  // TODO: "core"?
  impl_name: create_runtime_str!("turoctocrab"),
  authoring_version: 1,
  // TODO: 1? Do we prefer some level of compatibility or our own path?
  spec_version: 100,
  impl_version: 1,
  apis: RUNTIME_API_VERSIONS,
  transaction_version: 1,
  state_version: 1,
};

// 1 MB
pub const BLOCK_SIZE: u32 = 1024 * 1024;
// 6 seconds
pub const TARGET_BLOCK_TIME: u64 = 6000;

/// Measured in blocks.
pub const MINUTES: BlockNumber = 60_000 / (TARGET_BLOCK_TIME as BlockNumber);
pub const HOURS: BlockNumber = MINUTES * 60;
pub const DAYS: BlockNumber = HOURS * 24;

#[cfg(feature = "std")]
pub fn native_version() -> NativeVersion {
  NativeVersion { runtime_version: VERSION, can_author_with: Default::default() }
}

const NORMAL_DISPATCH_RATIO: Perbill = Perbill::from_percent(75);

// Unit = the base number of indivisible units for balances
const UNIT: Balance = 1_000_000_000_000;
const MILLIUNIT: Balance = 1_000_000_000;

const fn deposit(items: u32, bytes: u32) -> Balance {
  (items as Balance * UNIT + (bytes as Balance) * (5 * MILLIUNIT / 100)) / 10
}

parameter_types! {
  pub const BlockHashCount: BlockNumber = 2400;
  pub const Version: RuntimeVersion = VERSION;

  pub const SS58Prefix: u8 = 42; // TODO: Remove for Bech32m

  // 1 MB block size limit
  pub BlockLength: frame_system::limits::BlockLength =
    frame_system::limits::BlockLength::max_with_normal_ratio(BLOCK_SIZE, NORMAL_DISPATCH_RATIO);
  pub BlockWeights: frame_system::limits::BlockWeights =
    frame_system::limits::BlockWeights::with_sensible_defaults(
      Weight::from_ref_time(2u64 * WEIGHT_REF_TIME_PER_SECOND).set_proof_size(u64::MAX),
      NORMAL_DISPATCH_RATIO,
    );

  pub const DepositPerItem: Balance = deposit(1, 0);
  pub const DepositPerByte: Balance = deposit(0, 1);
  pub const DeletionQueueDepth: u32 = 128;
  // The lazy deletion runs inside on_initialize.
  pub DeletionWeightLimit: Weight = BlockWeights::get()
    .per_class
    .get(DispatchClass::Normal)
    .max_total
    .unwrap_or(BlockWeights::get().max_block);
}

impl frame_system::Config for Runtime {
  type BaseCallFilter = frame_support::traits::Everything;
  type BlockWeights = BlockWeights;
  type BlockLength = BlockLength;
  type AccountId = AccountId;
  type RuntimeCall = RuntimeCall;
  type Lookup = IdentityLookup<AccountId>;
  type Index = Index;
  type BlockNumber = BlockNumber;
  type Hash = Hash;
  type Hashing = BlakeTwo256;
  type Header = Header;
  type RuntimeOrigin = RuntimeOrigin;
  type RuntimeEvent = RuntimeEvent;
  type BlockHashCount = BlockHashCount;
  type DbWeight = RocksDbWeight;
  type Version = Version;
  type PalletInfo = PalletInfo;

  type OnNewAccount = ();
  type OnKilledAccount = ();
  type OnSetCode = ();

  type AccountData = pallet_balances::AccountData<Balance>;
  type SystemWeightInfo = ();
  type SS58Prefix = SS58Prefix; // TODO: Remove for Bech32m

  type MaxConsumers = frame_support::traits::ConstU32<16>;
}

impl pallet_timestamp::Config for Runtime {
  type Moment = u64;
  type OnTimestampSet = ();
  type MinimumPeriod = ConstU64<{ TARGET_BLOCK_TIME / 2 }>;
  type WeightInfo = ();
}

impl pallet_balances::Config for Runtime {
  type MaxLocks = ConstU32<50>;
  type MaxReserves = ();
  type ReserveIdentifier = [u8; 8];
  type Balance = Balance;
  type RuntimeEvent = RuntimeEvent;
  type DustRemoval = ();
  type ExistentialDeposit = ConstU64<500>;
  type AccountStore = System;
  type WeightInfo = pallet_balances::weights::SubstrateWeight<Runtime>;
}

impl pallet_transaction_payment::Config for Runtime {
  type RuntimeEvent = RuntimeEvent;
  type OnChargeTransaction = CurrencyAdapter<Balances, ()>;
  type OperationalFeeMultiplier = ConstU8<5>;
  type WeightToFee = IdentityFee<Balance>;
  type LengthToFee = IdentityFee<Balance>;
  type FeeMultiplierUpdate = ();
}

<<<<<<< HEAD
=======
impl pallet_contracts::Config for Runtime {
  type Time = Timestamp;
  type Randomness = RandomnessCollectiveFlip;
  type Currency = Balances;
  type RuntimeEvent = RuntimeEvent;
  type RuntimeCall = RuntimeCall;

  type CallFilter = frame_support::traits::Nothing;
  type DepositPerItem = DepositPerItem;
  type DepositPerByte = DepositPerByte;
  type CallStack = [pallet_contracts::Frame<Self>; 31];
  type WeightPrice = pallet_transaction_payment::Pallet<Self>;
  type WeightInfo = pallet_contracts::weights::SubstrateWeight<Self>;
  type ChainExtension = ();
  type DeletionQueueDepth = DeletionQueueDepth;
  type DeletionWeightLimit = DeletionWeightLimit;
  type Schedule = Schedule;
  type AddressGenerator = pallet_contracts::DefaultAddressGenerator;

  type MaxCodeLen = ConstU32<{ 128 * 1024 }>;
  type MaxStorageKeyLen = ConstU32<128>;

  type UnsafeUnstableInterface = ConstBool<false>;
  type MaxDebugBufferLen = ConstU32<255>;
}

impl pallet_tendermint::Config for Runtime {}

>>>>>>> bf09b5cc
const SESSION_LENGTH: BlockNumber = 5 * DAYS;
type Sessions = PeriodicSessions<ConstU32<{ SESSION_LENGTH }>, ConstU32<{ SESSION_LENGTH }>>;

pub struct IdentityValidatorIdOf;
impl Convert<Public, Option<Public>> for IdentityValidatorIdOf {
  fn convert(key: Public) -> Option<Public> {
    Some(key)
  }
}

impl validator_sets_pallet::Config for Runtime {
  type RuntimeEvent = RuntimeEvent;
}

impl pallet_session::Config for Runtime {
  type RuntimeEvent = RuntimeEvent;
  type ValidatorId = AccountId;
  type ValidatorIdOf = IdentityValidatorIdOf;
  type ShouldEndSession = Sessions;
  type NextSessionRotation = Sessions;
  type SessionManager = ();
  type SessionHandler = <SessionKeys as OpaqueKeys>::KeyTypeIdProviders;
  type Keys = SessionKeys;
  type WeightInfo = pallet_session::weights::SubstrateWeight<Runtime>;
}

impl pallet_tendermint::Config for Runtime {}

pub type Address = AccountId;
pub type Header = generic::Header<BlockNumber, BlakeTwo256>;
pub type Block = generic::Block<Header, UncheckedExtrinsic>;
pub type SignedExtra = (
  frame_system::CheckNonZeroSender<Runtime>,
  frame_system::CheckSpecVersion<Runtime>,
  frame_system::CheckTxVersion<Runtime>,
  frame_system::CheckGenesis<Runtime>,
  frame_system::CheckEra<Runtime>,
  frame_system::CheckNonce<Runtime>,
  frame_system::CheckWeight<Runtime>,
  pallet_transaction_payment::ChargeTransactionPayment<Runtime>,
);
pub type UncheckedExtrinsic =
  generic::UncheckedExtrinsic<Address, RuntimeCall, Signature, SignedExtra>;
pub type SignedPayload = generic::SignedPayload<RuntimeCall, SignedExtra>;
pub type Executive = frame_executive::Executive<
  Runtime,
  Block,
  frame_system::ChainContext<Runtime>,
  Runtime,
  AllPalletsWithSystem,
>;

construct_runtime!(
  pub enum Runtime where
    Block = Block,
    NodeBlock = Block,
    UncheckedExtrinsic = UncheckedExtrinsic
  {
    System: frame_system,
    Timestamp: pallet_timestamp,
    Balances: pallet_balances,
    TransactionPayment: pallet_transaction_payment,

    ValidatorSets: validator_sets_pallet,
    Session: pallet_session,
    Tendermint: pallet_tendermint,
  }
);

#[cfg(feature = "runtime-benchmarks")]
#[macro_use]
extern crate frame_benchmarking;

#[cfg(feature = "runtime-benchmarks")]
mod benches {
  define_benchmarks!(
    [frame_benchmarking, BaselineBench::<Runtime>]
    [frame_system, SystemBench::<Runtime>]
    [pallet_balances, Balances]
    [pallet_timestamp, Timestamp]
  );
}

sp_api::impl_runtime_apis! {
  impl sp_api::Core<Block> for Runtime {
    fn version() -> RuntimeVersion {
      VERSION
    }

    fn execute_block(block: Block) {
      Executive::execute_block(block);
    }

    fn initialize_block(header: &<Block as BlockT>::Header) {
      Executive::initialize_block(header)
    }
  }

  impl sp_api::Metadata<Block> for Runtime {
    fn metadata() -> OpaqueMetadata {
      OpaqueMetadata::new(Runtime::metadata().into())
    }
  }

  impl sp_block_builder::BlockBuilder<Block> for Runtime {
    fn apply_extrinsic(extrinsic: <Block as BlockT>::Extrinsic) -> ApplyExtrinsicResult {
      Executive::apply_extrinsic(extrinsic)
    }

    fn finalize_block() -> <Block as BlockT>::Header {
      Executive::finalize_block()
    }

    fn inherent_extrinsics(data: sp_inherents::InherentData) -> Vec<<Block as BlockT>::Extrinsic> {
      data.create_extrinsics()
    }

    fn check_inherents(
      block: Block,
      data: sp_inherents::InherentData,
    ) -> sp_inherents::CheckInherentsResult {
      data.check_extrinsics(&block)
    }
  }

  impl sp_transaction_pool::runtime_api::TaggedTransactionQueue<Block> for Runtime {
    fn validate_transaction(
      source: TransactionSource,
      tx: <Block as BlockT>::Extrinsic,
      block_hash: <Block as BlockT>::Hash,
    ) -> TransactionValidity {
      Executive::validate_transaction(source, tx, block_hash)
    }
  }

  impl sp_offchain::OffchainWorkerApi<Block> for Runtime {
    fn offchain_worker(header: &<Block as BlockT>::Header) {
      Executive::offchain_worker(header)
    }
  }

  impl sp_session::SessionKeys<Block> for Runtime {
    fn generate_session_keys(seed: Option<Vec<u8>>) -> Vec<u8> {
      opaque::SessionKeys::generate(seed)
    }

    fn decode_session_keys(
      encoded: Vec<u8>,
    ) -> Option<Vec<(Vec<u8>, KeyTypeId)>> {
      opaque::SessionKeys::decode_into_raw_public_keys(&encoded)
    }
  }

  impl sp_tendermint::TendermintApi<Block> for Runtime {
    fn current_session() -> u32 {
      Tendermint::session()
    }

    fn validators() -> Vec<Public> {
      Session::validators()
    }
  }

  impl frame_system_rpc_runtime_api::AccountNonceApi<Block, AccountId, Index> for Runtime {
    fn account_nonce(account: AccountId) -> Index {
      System::account_nonce(account)
    }
  }

  impl pallet_transaction_payment_rpc_runtime_api::TransactionPaymentApi<
    Block,
    Balance
  > for Runtime {
    fn query_info(
      uxt: <Block as BlockT>::Extrinsic,
      len: u32,
    ) -> pallet_transaction_payment_rpc_runtime_api::RuntimeDispatchInfo<Balance> {
      TransactionPayment::query_info(uxt, len)
    }
    fn query_fee_details(
      uxt: <Block as BlockT>::Extrinsic,
      len: u32,
    ) -> pallet_transaction_payment::FeeDetails<Balance> {
      TransactionPayment::query_fee_details(uxt, len)
    }
  }
}<|MERGE_RESOLUTION|>--- conflicted
+++ resolved
@@ -190,37 +190,6 @@
   type FeeMultiplierUpdate = ();
 }
 
-<<<<<<< HEAD
-=======
-impl pallet_contracts::Config for Runtime {
-  type Time = Timestamp;
-  type Randomness = RandomnessCollectiveFlip;
-  type Currency = Balances;
-  type RuntimeEvent = RuntimeEvent;
-  type RuntimeCall = RuntimeCall;
-
-  type CallFilter = frame_support::traits::Nothing;
-  type DepositPerItem = DepositPerItem;
-  type DepositPerByte = DepositPerByte;
-  type CallStack = [pallet_contracts::Frame<Self>; 31];
-  type WeightPrice = pallet_transaction_payment::Pallet<Self>;
-  type WeightInfo = pallet_contracts::weights::SubstrateWeight<Self>;
-  type ChainExtension = ();
-  type DeletionQueueDepth = DeletionQueueDepth;
-  type DeletionWeightLimit = DeletionWeightLimit;
-  type Schedule = Schedule;
-  type AddressGenerator = pallet_contracts::DefaultAddressGenerator;
-
-  type MaxCodeLen = ConstU32<{ 128 * 1024 }>;
-  type MaxStorageKeyLen = ConstU32<128>;
-
-  type UnsafeUnstableInterface = ConstBool<false>;
-  type MaxDebugBufferLen = ConstU32<255>;
-}
-
-impl pallet_tendermint::Config for Runtime {}
-
->>>>>>> bf09b5cc
 const SESSION_LENGTH: BlockNumber = 5 * DAYS;
 type Sessions = PeriodicSessions<ConstU32<{ SESSION_LENGTH }>, ConstU32<{ SESSION_LENGTH }>>;
 
