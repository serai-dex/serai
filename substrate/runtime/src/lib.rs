#![cfg_attr(docsrs, feature(doc_cfg))]
#![cfg_attr(docsrs, feature(doc_auto_cfg))]
#![cfg_attr(not(feature = "std"), no_std)]
#![recursion_limit = "256"]

#[cfg(feature = "std")]
include!(concat!(env!("OUT_DIR"), "/wasm_binary.rs"));

use core::marker::PhantomData;

// Re-export all components
pub use serai_primitives as primitives;
pub use primitives::{BlockNumber, Header};

pub use frame_system as system;
pub use frame_support as support;

pub use pallet_timestamp as timestamp;

pub use pallet_transaction_payment as transaction_payment;

pub use coins_pallet as coins;
pub use dex_pallet as dex;

pub use validator_sets_pallet as validator_sets;

pub use in_instructions_pallet as in_instructions;

pub use signals_pallet as signals;

pub use pallet_babe as babe;
pub use pallet_grandpa as grandpa;

pub use genesis_liquidity_pallet as genesis_liquidity;
<<<<<<< HEAD
pub use emissions_pallet as emissions;
=======
>>>>>>> 1493f494

// Actually used by the runtime
use sp_core::OpaqueMetadata;
use sp_std::prelude::*;

use sp_version::RuntimeVersion;
#[cfg(feature = "std")]
use sp_version::NativeVersion;

use sp_runtime::{
  create_runtime_str, generic, impl_opaque_keys, KeyTypeId,
  traits::{Convert, BlakeTwo256, Block as BlockT},
  transaction_validity::{TransactionSource, TransactionValidity},
  BoundedVec, Perbill, ApplyExtrinsicResult,
};

<<<<<<< HEAD
use primitives::{NetworkId, PublicKey, AccountLookup, SubstrateAmount, Coin, NETWORKS};
=======
#[allow(unused_imports)]
use primitives::{
  NetworkId, PublicKey, AccountLookup, SubstrateAmount, Coin, NETWORKS, MEDIAN_PRICE_WINDOW_LENGTH,
  HOURS, DAYS, MINUTES, TARGET_BLOCK_TIME, BLOCK_SIZE,
};
>>>>>>> 1493f494

use support::{
  traits::{ConstU8, ConstU16, ConstU32, ConstU64, Contains},
  weights::{
    constants::{RocksDbWeight, WEIGHT_REF_TIME_PER_SECOND},
    IdentityFee, Weight,
  },
  parameter_types, construct_runtime,
};

use validator_sets::MembershipProof;

use sp_authority_discovery::AuthorityId as AuthorityDiscoveryId;
use babe::AuthorityId as BabeId;
use grandpa::AuthorityId as GrandpaId;

mod abi;

/// Nonce of a transaction in the chain, for a given account.
pub type Nonce = u32;

/// A hash of some data used by the chain.
pub type Hash = sp_core::H256;

pub type SignedExtra = (
  system::CheckNonZeroSender<Runtime>,
  system::CheckSpecVersion<Runtime>,
  system::CheckTxVersion<Runtime>,
  system::CheckGenesis<Runtime>,
  system::CheckEra<Runtime>,
  system::CheckNonce<Runtime>,
  system::CheckWeight<Runtime>,
  transaction_payment::ChargeTransactionPayment<Runtime>,
);

pub type Transaction = serai_abi::tx::Transaction<RuntimeCall, SignedExtra>;
pub type Block = generic::Block<Header, Transaction>;
pub type BlockId = generic::BlockId<Block>;

pub mod opaque {
  use super::*;

  impl_opaque_keys! {
    pub struct SessionKeys {
      pub babe: Babe,
      pub grandpa: Grandpa,
    }
  }
}

#[sp_version::runtime_version]
pub const VERSION: RuntimeVersion = RuntimeVersion {
  spec_name: create_runtime_str!("serai"),
  impl_name: create_runtime_str!("core"),
  spec_version: 1,
  impl_version: 1,
  apis: RUNTIME_API_VERSIONS,
  transaction_version: 1,
  state_version: 1,
};

#[cfg(feature = "std")]
pub fn native_version() -> NativeVersion {
  NativeVersion { runtime_version: VERSION, can_author_with: Default::default() }
}

pub const PRIMARY_PROBABILITY: (u64, u64) = (1, 4);
pub const BABE_GENESIS_EPOCH_CONFIG: sp_consensus_babe::BabeEpochConfiguration =
  sp_consensus_babe::BabeEpochConfiguration {
    c: PRIMARY_PROBABILITY,
    allowed_slots: sp_consensus_babe::AllowedSlots::PrimaryAndSecondaryPlainSlots,
  };

const NORMAL_DISPATCH_RATIO: Perbill = Perbill::from_percent(75);

parameter_types! {
  pub const BlockHashCount: BlockNumber = 2400;
  pub const Version: RuntimeVersion = VERSION;

  pub const SS58Prefix: u8 = 42; // TODO: Remove for Bech32m

  // 1 MB block size limit
  pub BlockLength: system::limits::BlockLength =
    system::limits::BlockLength::max_with_normal_ratio(BLOCK_SIZE, NORMAL_DISPATCH_RATIO);
  pub BlockWeights: system::limits::BlockWeights =
    system::limits::BlockWeights::with_sensible_defaults(
      Weight::from_parts(2u64 * WEIGHT_REF_TIME_PER_SECOND, u64::MAX),
      NORMAL_DISPATCH_RATIO,
    );
}

pub struct CallFilter;
impl Contains<RuntimeCall> for CallFilter {
  fn contains(call: &RuntimeCall) -> bool {
<<<<<<< HEAD
    match call {
      RuntimeCall::Timestamp(call) => match call {
        timestamp::Call::set { .. } => true,
        timestamp::Call::__Ignore(_, _) => false,
      },

      // All of these pallets are our own, and all of their written calls are intended to be called
      RuntimeCall::Coins(call) => !matches!(call, coins::Call::__Ignore(_, _)),
      RuntimeCall::LiquidityTokens(call) => match call {
        coins::Call::transfer { .. } | coins::Call::burn { .. } => true,
        coins::Call::burn_with_instruction { .. } | coins::Call::__Ignore(_, _) => false,
      },
      RuntimeCall::Dex(call) => !matches!(call, dex::Call::__Ignore(_, _)),
      RuntimeCall::ValidatorSets(call) => !matches!(call, validator_sets::Call::__Ignore(_, _)),
      RuntimeCall::GenesisLiquidity(call) => {
        !matches!(call, genesis_liquidity::Call::__Ignore(_, _))
      }
      RuntimeCall::InInstructions(call) => !matches!(call, in_instructions::Call::__Ignore(_, _)),
      RuntimeCall::Signals(call) => !matches!(call, signals::Call::__Ignore(_, _)),

      RuntimeCall::Babe(call) => match call {
        babe::Call::report_equivocation { .. } |
        babe::Call::report_equivocation_unsigned { .. } => true,
        babe::Call::plan_config_change { .. } | babe::Call::__Ignore(_, _) => false,
      },

      RuntimeCall::Grandpa(call) => match call {
        grandpa::Call::report_equivocation { .. } |
        grandpa::Call::report_equivocation_unsigned { .. } => true,
        grandpa::Call::note_stalled { .. } | grandpa::Call::__Ignore(_, _) => false,
      },
    }
=======
    // If the call is defined in our ABI, it's allowed
    let call: Result<serai_abi::Call, ()> = call.clone().try_into();
    call.is_ok()
>>>>>>> 1493f494
  }
}

impl system::Config for Runtime {
  type BaseCallFilter = CallFilter;
  type BlockWeights = BlockWeights;
  type BlockLength = BlockLength;
  type AccountId = PublicKey;
  type RuntimeCall = RuntimeCall;
  type Lookup = AccountLookup;
  type Hash = Hash;
  type Hashing = BlakeTwo256;
  type Nonce = Nonce;
  type Block = Block;
  type RuntimeOrigin = RuntimeOrigin;
  type RuntimeEvent = RuntimeEvent;
  type BlockHashCount = BlockHashCount;
  type DbWeight = RocksDbWeight;
  type Version = Version;
  type PalletInfo = PalletInfo;

  type OnNewAccount = ();
  type OnKilledAccount = ();
  type OnSetCode = ();

  type AccountData = ();
  type SystemWeightInfo = ();
  type SS58Prefix = SS58Prefix; // TODO: Remove for Bech32m

  type MaxConsumers = support::traits::ConstU32<16>;
}

impl timestamp::Config for Runtime {
  type Moment = u64;
  type OnTimestampSet = Babe;
  type MinimumPeriod = ConstU64<{ (TARGET_BLOCK_TIME * 1000) / 2 }>;
  type WeightInfo = ();
}

impl transaction_payment::Config for Runtime {
  type RuntimeEvent = RuntimeEvent;
  type OnChargeTransaction = Coins;
  type OperationalFeeMultiplier = ConstU8<5>;
  type WeightToFee = IdentityFee<SubstrateAmount>;
  type LengthToFee = IdentityFee<SubstrateAmount>;
  type FeeMultiplierUpdate = ();
}

impl coins::Config for Runtime {
  type RuntimeEvent = RuntimeEvent;
  type AllowMint = ValidatorSets;
}

impl coins::Config<coins::Instance1> for Runtime {
  type RuntimeEvent = RuntimeEvent;
  type AllowMint = ();
}

impl dex::Config for Runtime {
  type RuntimeEvent = RuntimeEvent;

  type LPFee = ConstU32<3>; // 0.3%
  type MintMinLiquidity = ConstU64<10000>;

  type MaxSwapPathLength = ConstU32<3>; // coin1 -> SRI -> coin2

  type MedianPriceWindowLength = ConstU16<{ MEDIAN_PRICE_WINDOW_LENGTH }>;

  type WeightInfo = dex::weights::SubstrateWeight<Runtime>;
}

impl validator_sets::Config for Runtime {
  type RuntimeEvent = RuntimeEvent;

  type ShouldEndSession = Babe;
}

pub struct IdentityValidatorIdOf;
impl Convert<PublicKey, Option<PublicKey>> for IdentityValidatorIdOf {
  fn convert(key: PublicKey) -> Option<PublicKey> {
    Some(key)
  }
}

impl signals::Config for Runtime {
  type RuntimeEvent = RuntimeEvent;
  // 1 week
  #[allow(clippy::cast_possible_truncation)]
  type RetirementValidityDuration = ConstU32<{ (7 * 24 * 60 * 60) / (TARGET_BLOCK_TIME as u32) }>;
  // 2 weeks
  #[allow(clippy::cast_possible_truncation)]
  type RetirementLockInDuration = ConstU32<{ (2 * 7 * 24 * 60 * 60) / (TARGET_BLOCK_TIME as u32) }>;
}

impl in_instructions::Config for Runtime {
  type RuntimeEvent = RuntimeEvent;
}

impl genesis_liquidity::Config for Runtime {
  type RuntimeEvent = RuntimeEvent;
}

<<<<<<< HEAD
impl emissions::Config for Runtime {
  type RuntimeEvent = RuntimeEvent;
}

=======
>>>>>>> 1493f494
// for publishing equivocation evidences.
impl<C> frame_system::offchain::SendTransactionTypes<C> for Runtime
where
  RuntimeCall: From<C>,
{
  type Extrinsic = Transaction;
  type OverarchingCall = RuntimeCall;
}

// for validating equivocation evidences.
// The following runtime construction doesn't actually implement the pallet as doing so is
// unnecessary
// TODO: Replace the requirement on Config for a requirement on FindAuthor directly
impl pallet_authorship::Config for Runtime {
  type FindAuthor = ValidatorSets;
  type EventHandler = ();
}

// Maximum number of authorities per session.
pub type MaxAuthorities = ConstU32<{ validator_sets::primitives::MAX_KEY_SHARES_PER_SET }>;

/// Longevity of an offence report.
pub type ReportLongevity = <Runtime as pallet_babe::Config>::EpochDuration;

impl babe::Config for Runtime {
  #[cfg(feature = "fast-epoch")]
  type EpochDuration = ConstU64<{ HOURS / 2 }>; // 30 minutes

  #[cfg(not(feature = "fast-epoch"))]
  type EpochDuration = ConstU64<{ 4 * 7 * DAYS }>;

  type ExpectedBlockTime = ConstU64<{ TARGET_BLOCK_TIME * 1000 }>;
  type EpochChangeTrigger = babe::ExternalTrigger;
  type DisabledValidators = ValidatorSets;

  type WeightInfo = ();
  type MaxAuthorities = MaxAuthorities;

  type KeyOwnerProof = MembershipProof<Self>;
  type EquivocationReportSystem =
    babe::EquivocationReportSystem<Self, ValidatorSets, ValidatorSets, ReportLongevity>;
}

impl grandpa::Config for Runtime {
  type RuntimeEvent = RuntimeEvent;

  type WeightInfo = ();
  type MaxAuthorities = MaxAuthorities;

  type MaxSetIdSessionEntries = ConstU64<0>;
  type KeyOwnerProof = MembershipProof<Self>;
  type EquivocationReportSystem =
    grandpa::EquivocationReportSystem<Self, ValidatorSets, ValidatorSets, ReportLongevity>;
}

pub type Executive = frame_executive::Executive<
  Runtime,
  Block,
  system::ChainContext<Runtime>,
  Runtime,
  AllPalletsWithSystem,
>;

construct_runtime!(
  pub enum Runtime {
    System: system exclude_parts { Call },

    Timestamp: timestamp,

    TransactionPayment: transaction_payment,

    Coins: coins,
    LiquidityTokens: coins::<Instance1>::{Pallet, Call, Storage, Event<T>},
    Dex: dex,
    GenesisLiquidity: genesis_liquidity,

    ValidatorSets: validator_sets,
    GenesisLiquidity: genesis_liquidity,
    Emissions: emissions,

    InInstructions: in_instructions,

    Signals: signals,

    Babe: babe,
    Grandpa: grandpa,
  }
);

#[cfg(feature = "runtime-benchmarks")]
#[macro_use]
extern crate frame_benchmarking;

#[cfg(feature = "runtime-benchmarks")]
mod benches {
  define_benchmarks!(
    [frame_benchmarking, BaselineBench::<Runtime>]

    [system, SystemBench::<Runtime>]

    [pallet_timestamp, Timestamp]

    [balances, Balances]

    [babe, Babe]
    [grandpa, Grandpa]
  );
}

sp_api::decl_runtime_apis! {
  #[api_version(1)]
  pub trait SeraiRuntimeApi {
    fn validators(network_id: NetworkId) -> Vec<PublicKey>;
  }
}

sp_api::impl_runtime_apis! {
  impl sp_api::Core<Block> for Runtime {
    fn version() -> RuntimeVersion {
      VERSION
    }

    fn execute_block(block: Block) {
      Executive::execute_block(block);
    }

    fn initialize_block(header: &Header) {
      Executive::initialize_block(header)
    }
  }

  impl sp_api::Metadata<Block> for Runtime {
    fn metadata() -> OpaqueMetadata {
      OpaqueMetadata::new(Runtime::metadata().into())
    }

    fn metadata_at_version(version: u32) -> Option<OpaqueMetadata> {
      Runtime::metadata_at_version(version)
    }

    fn metadata_versions() -> sp_std::vec::Vec<u32> {
      Runtime::metadata_versions()
    }
  }

  impl sp_block_builder::BlockBuilder<Block> for Runtime {
    fn apply_extrinsic(extrinsic: <Block as BlockT>::Extrinsic) -> ApplyExtrinsicResult {
      Executive::apply_extrinsic(extrinsic)
    }

    fn finalize_block() -> Header {
      Executive::finalize_block()
    }

    fn inherent_extrinsics(data: sp_inherents::InherentData) -> Vec<<Block as BlockT>::Extrinsic> {
      data.create_extrinsics()
    }

    fn check_inherents(
      block: Block,
      data: sp_inherents::InherentData,
    ) -> sp_inherents::CheckInherentsResult {
      data.check_extrinsics(&block)
    }
  }

  impl sp_transaction_pool::runtime_api::TaggedTransactionQueue<Block> for Runtime {
    fn validate_transaction(
      source: TransactionSource,
      tx: <Block as BlockT>::Extrinsic,
      block_hash: <Block as BlockT>::Hash,
    ) -> TransactionValidity {
      Executive::validate_transaction(source, tx, block_hash)
    }
  }

  impl sp_offchain::OffchainWorkerApi<Block> for Runtime {
    fn offchain_worker(header: &Header) {
      Executive::offchain_worker(header)
    }
  }

  impl sp_session::SessionKeys<Block> for Runtime {
    fn generate_session_keys(seed: Option<Vec<u8>>) -> Vec<u8> {
      opaque::SessionKeys::generate(seed)
    }

    fn decode_session_keys(
      encoded: Vec<u8>,
    ) -> Option<Vec<(Vec<u8>, KeyTypeId)>> {
      opaque::SessionKeys::decode_into_raw_public_keys(&encoded)
    }
  }

  impl sp_consensus_babe::BabeApi<Block> for Runtime {
    fn configuration() -> sp_consensus_babe::BabeConfiguration {
      use support::traits::Get;

      let epoch_config = Babe::epoch_config().unwrap_or(BABE_GENESIS_EPOCH_CONFIG);
      sp_consensus_babe::BabeConfiguration {
        slot_duration: Babe::slot_duration(),
        epoch_length: <Runtime as babe::Config>::EpochDuration::get(),
        c: epoch_config.c,
        authorities: Babe::authorities().to_vec(),
        randomness: Babe::randomness(),
        allowed_slots: epoch_config.allowed_slots,
      }
    }

    fn current_epoch_start() -> sp_consensus_babe::Slot {
      Babe::current_epoch_start()
    }

    fn current_epoch() -> sp_consensus_babe::Epoch {
      Babe::current_epoch()
    }

    fn next_epoch() -> sp_consensus_babe::Epoch {
      Babe::next_epoch()
    }

    // This refers to a key being 'owned' by an authority in a system with multiple keys per
    // validator
    // Since we do not have such an infrastructure, we do not need this
    fn generate_key_ownership_proof(
      _slot: sp_consensus_babe::Slot,
      _authority_id: BabeId,
    ) -> Option<sp_consensus_babe::OpaqueKeyOwnershipProof> {
      Some(sp_consensus_babe::OpaqueKeyOwnershipProof::new(vec![]))
    }

    fn submit_report_equivocation_unsigned_extrinsic(
      equivocation_proof: sp_consensus_babe::EquivocationProof<Header>,
      _: sp_consensus_babe::OpaqueKeyOwnershipProof,
    ) -> Option<()> {
      let proof = MembershipProof(equivocation_proof.offender.clone().into(), PhantomData);
      Babe::submit_unsigned_equivocation_report(equivocation_proof, proof)
    }
  }

  impl sp_consensus_grandpa::GrandpaApi<Block> for Runtime {
    fn grandpa_authorities() -> sp_consensus_grandpa::AuthorityList {
      Grandpa::grandpa_authorities()
    }

    fn current_set_id() -> sp_consensus_grandpa::SetId {
      Grandpa::current_set_id()
    }

    fn generate_key_ownership_proof(
      _set_id: sp_consensus_grandpa::SetId,
      _authority_id: GrandpaId,
    ) -> Option<sp_consensus_grandpa::OpaqueKeyOwnershipProof> {
      Some(sp_consensus_grandpa::OpaqueKeyOwnershipProof::new(vec![]))
    }

    fn submit_report_equivocation_unsigned_extrinsic(
      equivocation_proof: sp_consensus_grandpa::EquivocationProof<<Block as BlockT>::Hash, u64>,
      _: sp_consensus_grandpa::OpaqueKeyOwnershipProof,
    ) -> Option<()> {
      let proof = MembershipProof(equivocation_proof.offender().clone().into(), PhantomData);
      Grandpa::submit_unsigned_equivocation_report(equivocation_proof, proof)
    }
  }

  impl frame_system_rpc_runtime_api::AccountNonceApi<Block, PublicKey, Nonce> for Runtime {
    fn account_nonce(account: PublicKey) -> Nonce {
      System::account_nonce(account)
    }
  }

  impl pallet_transaction_payment_rpc_runtime_api::TransactionPaymentApi<
    Block,
    SubstrateAmount
  > for Runtime {
    fn query_info(
      uxt: <Block as BlockT>::Extrinsic,
      len: u32,
    ) -> pallet_transaction_payment_rpc_runtime_api::RuntimeDispatchInfo<SubstrateAmount> {
      TransactionPayment::query_info(uxt, len)
    }

    fn query_fee_details(
      uxt: <Block as BlockT>::Extrinsic,
      len: u32,
    ) -> transaction_payment::FeeDetails<SubstrateAmount> {
      TransactionPayment::query_fee_details(uxt, len)
    }

    fn query_weight_to_fee(weight: Weight) -> SubstrateAmount {
      TransactionPayment::weight_to_fee(weight)
    }

    fn query_length_to_fee(length: u32) -> SubstrateAmount {
      TransactionPayment::length_to_fee(length)
    }
  }

  impl sp_authority_discovery::AuthorityDiscoveryApi<Block> for Runtime {
    fn authorities() -> Vec<AuthorityDiscoveryId> {
      // Converts to `[u8; 32]` so it can be hashed
      let serai_validators = Babe::authorities()
        .into_iter()
        .map(|(id, _)| id.into_inner().0)
        .collect::<hashbrown::HashSet<_>>();
      let mut all = serai_validators;
      for network in NETWORKS {
        if network == NetworkId::Serai {
          continue;
        }
        // Returning the latest-decided, not latest and active, means the active set
        // may fail to peer find if there isn't sufficient overlap. If a large amount reboot,
        // forcing some validators to successfully peer find in order for the threshold to become
        // online again, this may cause a liveness failure.
        //
        // This is assumed not to matter in real life, yet an interesting note.
        let participants =
          ValidatorSets::participants_for_latest_decided_set(network)
            .map_or(vec![], BoundedVec::into_inner);
        for (participant, _) in participants {
          all.insert(participant.0);
        }
      }
      all.into_iter().map(|id| AuthorityDiscoveryId::from(PublicKey::from_raw(id))).collect()
    }
  }

  impl crate::SeraiRuntimeApi<Block> for Runtime {
    fn validators(network_id: NetworkId) -> Vec<PublicKey> {
      if network_id == NetworkId::Serai {
        Babe::authorities()
          .into_iter()
          .map(|(id, _)| id.into_inner())
          .collect()
      } else {
        ValidatorSets::participants_for_latest_decided_set(network_id)
          .map_or(
            vec![],
            |vec| vec.into_inner().into_iter().map(|(validator, _)| validator).collect()
          )
      }
    }
  }

  impl dex::DexApi<Block> for Runtime {
    fn quote_price_exact_tokens_for_tokens(
      asset1: Coin,
      asset2: Coin,
      amount: SubstrateAmount,
      include_fee: bool
    ) -> Option<SubstrateAmount> {
      Dex::quote_price_exact_tokens_for_tokens(asset1, asset2, amount, include_fee)
    }

    fn quote_price_tokens_for_exact_tokens(
      asset1: Coin,
      asset2: Coin,
      amount: SubstrateAmount,
      include_fee: bool
    ) -> Option<SubstrateAmount> {
      Dex::quote_price_tokens_for_exact_tokens(asset1, asset2, amount, include_fee)
    }

    fn get_reserves(asset1: Coin, asset2: Coin) -> Option<(SubstrateAmount, SubstrateAmount)> {
      Dex::get_reserves(&asset1, &asset2).ok()
    }
  }
}<|MERGE_RESOLUTION|>--- conflicted
+++ resolved
@@ -32,10 +32,7 @@
 pub use pallet_grandpa as grandpa;
 
 pub use genesis_liquidity_pallet as genesis_liquidity;
-<<<<<<< HEAD
 pub use emissions_pallet as emissions;
-=======
->>>>>>> 1493f494
 
 // Actually used by the runtime
 use sp_core::OpaqueMetadata;
@@ -52,15 +49,11 @@
   BoundedVec, Perbill, ApplyExtrinsicResult,
 };
 
-<<<<<<< HEAD
-use primitives::{NetworkId, PublicKey, AccountLookup, SubstrateAmount, Coin, NETWORKS};
-=======
 #[allow(unused_imports)]
 use primitives::{
   NetworkId, PublicKey, AccountLookup, SubstrateAmount, Coin, NETWORKS, MEDIAN_PRICE_WINDOW_LENGTH,
   HOURS, DAYS, MINUTES, TARGET_BLOCK_TIME, BLOCK_SIZE,
 };
->>>>>>> 1493f494
 
 use support::{
   traits::{ConstU8, ConstU16, ConstU32, ConstU64, Contains},
@@ -155,44 +148,9 @@
 pub struct CallFilter;
 impl Contains<RuntimeCall> for CallFilter {
   fn contains(call: &RuntimeCall) -> bool {
-<<<<<<< HEAD
-    match call {
-      RuntimeCall::Timestamp(call) => match call {
-        timestamp::Call::set { .. } => true,
-        timestamp::Call::__Ignore(_, _) => false,
-      },
-
-      // All of these pallets are our own, and all of their written calls are intended to be called
-      RuntimeCall::Coins(call) => !matches!(call, coins::Call::__Ignore(_, _)),
-      RuntimeCall::LiquidityTokens(call) => match call {
-        coins::Call::transfer { .. } | coins::Call::burn { .. } => true,
-        coins::Call::burn_with_instruction { .. } | coins::Call::__Ignore(_, _) => false,
-      },
-      RuntimeCall::Dex(call) => !matches!(call, dex::Call::__Ignore(_, _)),
-      RuntimeCall::ValidatorSets(call) => !matches!(call, validator_sets::Call::__Ignore(_, _)),
-      RuntimeCall::GenesisLiquidity(call) => {
-        !matches!(call, genesis_liquidity::Call::__Ignore(_, _))
-      }
-      RuntimeCall::InInstructions(call) => !matches!(call, in_instructions::Call::__Ignore(_, _)),
-      RuntimeCall::Signals(call) => !matches!(call, signals::Call::__Ignore(_, _)),
-
-      RuntimeCall::Babe(call) => match call {
-        babe::Call::report_equivocation { .. } |
-        babe::Call::report_equivocation_unsigned { .. } => true,
-        babe::Call::plan_config_change { .. } | babe::Call::__Ignore(_, _) => false,
-      },
-
-      RuntimeCall::Grandpa(call) => match call {
-        grandpa::Call::report_equivocation { .. } |
-        grandpa::Call::report_equivocation_unsigned { .. } => true,
-        grandpa::Call::note_stalled { .. } | grandpa::Call::__Ignore(_, _) => false,
-      },
-    }
-=======
     // If the call is defined in our ABI, it's allowed
     let call: Result<serai_abi::Call, ()> = call.clone().try_into();
     call.is_ok()
->>>>>>> 1493f494
   }
 }
 
@@ -295,13 +253,10 @@
   type RuntimeEvent = RuntimeEvent;
 }
 
-<<<<<<< HEAD
 impl emissions::Config for Runtime {
   type RuntimeEvent = RuntimeEvent;
 }
 
-=======
->>>>>>> 1493f494
 // for publishing equivocation evidences.
 impl<C> frame_system::offchain::SendTransactionTypes<C> for Runtime
 where
