#![cfg_attr(not(feature = "std"), no_std)]
#![recursion_limit = "256"]

#[cfg(feature = "std")]
include!(concat!(env!("OUT_DIR"), "/wasm_binary.rs"));

use sp_core::OpaqueMetadata;
pub use sp_core::sr25519::{Public, Signature};
use sp_runtime::{
  create_runtime_str, generic, impl_opaque_keys, KeyTypeId,
  traits::{Convert, OpaqueKeys, IdentityLookup, BlakeTwo256, Block as BlockT},
  transaction_validity::{TransactionSource, TransactionValidity},
  ApplyExtrinsicResult, Perbill,
};
use sp_std::prelude::*;
#[cfg(feature = "std")]
use sp_version::NativeVersion;
use sp_version::RuntimeVersion;

use frame_support::{
  traits::{ConstU8, ConstU32, ConstU64},
  weights::{
    constants::{RocksDbWeight, WEIGHT_PER_SECOND},
    IdentityFee, Weight,
  },
  dispatch::DispatchClass,
  parameter_types, construct_runtime,
};
pub use frame_system::Call as SystemCall;

pub use pallet_timestamp::Call as TimestampCall;
pub use pallet_balances::Call as BalancesCall;
use pallet_transaction_payment::CurrencyAdapter;

use pallet_session::PeriodicSessions;

/// An index to a block.
pub type BlockNumber = u32;

/// Account ID type, equivalent to a public key
pub type AccountId = Public;

/// Balance of an account.
pub type Balance = u64;

/// Index of a transaction in the chain, for a given account.
pub type Index = u32;

/// A hash of some data used by the chain.
pub type Hash = sp_core::H256;

pub mod opaque {
  use super::*;

  pub use sp_runtime::OpaqueExtrinsic as UncheckedExtrinsic;

  pub type Header = generic::Header<BlockNumber, BlakeTwo256>;
  pub type Block = generic::Block<Header, UncheckedExtrinsic>;
  pub type BlockId = generic::BlockId<Block>;

  impl_opaque_keys! {
    pub struct SessionKeys {
      pub tendermint: Tendermint,
    }
  }
}

use opaque::SessionKeys;

#[sp_version::runtime_version]
pub const VERSION: RuntimeVersion = RuntimeVersion {
  spec_name: create_runtime_str!("serai"),
  // TODO: "core"?
  impl_name: create_runtime_str!("turoctocrab"),
  authoring_version: 1,
  // TODO: 1? Do we prefer some level of compatibility or our own path?
  spec_version: 100,
  impl_version: 1,
  apis: RUNTIME_API_VERSIONS,
  transaction_version: 1,
  state_version: 1,
};

// 1 MB
pub const BLOCK_SIZE: u32 = 1024 * 1024;
// 6 seconds
pub const TARGET_BLOCK_TIME: u64 = 6000;

/// Measured in blocks.
pub const MINUTES: BlockNumber = 60_000 / (TARGET_BLOCK_TIME as BlockNumber);
pub const HOURS: BlockNumber = MINUTES * 60;
pub const DAYS: BlockNumber = HOURS * 24;

#[cfg(feature = "std")]
pub fn native_version() -> NativeVersion {
  NativeVersion { runtime_version: VERSION, can_author_with: Default::default() }
}

const NORMAL_DISPATCH_RATIO: Perbill = Perbill::from_percent(75);

// Unit = the base number of indivisible units for balances
const UNIT: Balance = 1_000_000_000_000;
const MILLIUNIT: Balance = 1_000_000_000;

const fn deposit(items: u32, bytes: u32) -> Balance {
  (items as Balance * UNIT + (bytes as Balance) * (5 * MILLIUNIT / 100)) / 10
}

parameter_types! {
  pub const BlockHashCount: BlockNumber = 2400;
  pub const Version: RuntimeVersion = VERSION;

  pub const SS58Prefix: u8 = 42; // TODO: Remove for Bech32m

  // 1 MB block size limit
  pub BlockLength: frame_system::limits::BlockLength =
    frame_system::limits::BlockLength::max_with_normal_ratio(BLOCK_SIZE, NORMAL_DISPATCH_RATIO);
  pub BlockWeights: frame_system::limits::BlockWeights =
    frame_system::limits::BlockWeights::with_sensible_defaults(
      (2u64 * WEIGHT_PER_SECOND).set_proof_size(u64::MAX),
      NORMAL_DISPATCH_RATIO,
    );

  pub const DepositPerItem: Balance = deposit(1, 0);
  pub const DepositPerByte: Balance = deposit(0, 1);
  pub const DeletionQueueDepth: u32 = 128;
  // The lazy deletion runs inside on_initialize.
  pub DeletionWeightLimit: Weight = BlockWeights::get()
    .per_class
    .get(DispatchClass::Normal)
    .max_total
    .unwrap_or(BlockWeights::get().max_block);
  pub Schedule: pallet_contracts::Schedule<Runtime> = Default::default();
}

impl frame_system::Config for Runtime {
  type BaseCallFilter = frame_support::traits::Everything;
  type BlockWeights = BlockWeights;
  type BlockLength = BlockLength;
  type AccountId = AccountId;
  type RuntimeCall = RuntimeCall;
  type Lookup = IdentityLookup<AccountId>;
  type Index = Index;
  type BlockNumber = BlockNumber;
  type Hash = Hash;
  type Hashing = BlakeTwo256;
  type Header = Header;
  type RuntimeOrigin = RuntimeOrigin;
  type RuntimeEvent = RuntimeEvent;
  type BlockHashCount = BlockHashCount;
  type DbWeight = RocksDbWeight;
  type Version = Version;
  type PalletInfo = PalletInfo;

  type OnNewAccount = ();
  type OnKilledAccount = ();
  type OnSetCode = ();

  type AccountData = pallet_balances::AccountData<Balance>;
  type SystemWeightInfo = ();
  type SS58Prefix = SS58Prefix; // TODO: Remove for Bech32m

  type MaxConsumers = frame_support::traits::ConstU32<16>;
}

impl pallet_randomness_collective_flip::Config for Runtime {}

impl pallet_timestamp::Config for Runtime {
  type Moment = u64;
  type OnTimestampSet = ();
  type MinimumPeriod = ConstU64<{ TARGET_BLOCK_TIME / 2 }>;
  type WeightInfo = ();
}

impl pallet_balances::Config for Runtime {
  type MaxLocks = ConstU32<50>;
  type MaxReserves = ();
  type ReserveIdentifier = [u8; 8];
  type Balance = Balance;
  type RuntimeEvent = RuntimeEvent;
  type DustRemoval = ();
  type ExistentialDeposit = ConstU64<500>;
  type AccountStore = System;
  type WeightInfo = pallet_balances::weights::SubstrateWeight<Runtime>;
}

impl pallet_transaction_payment::Config for Runtime {
  type RuntimeEvent = RuntimeEvent;
  type OnChargeTransaction = CurrencyAdapter<Balances, ()>;
  type OperationalFeeMultiplier = ConstU8<5>;
  type WeightToFee = IdentityFee<Balance>;
  type LengthToFee = IdentityFee<Balance>;
  type FeeMultiplierUpdate = ();
}

impl pallet_contracts::Config for Runtime {
  type Time = Timestamp;
  type Randomness = RandomnessCollectiveFlip;
  type Currency = Balances;
  type RuntimeEvent = RuntimeEvent;
  type RuntimeCall = RuntimeCall;

  type CallFilter = frame_support::traits::Nothing;
  type DepositPerItem = DepositPerItem;
  type DepositPerByte = DepositPerByte;
  type CallStack = [pallet_contracts::Frame<Self>; 31];
  type WeightPrice = pallet_transaction_payment::Pallet<Self>;
  type WeightInfo = pallet_contracts::weights::SubstrateWeight<Self>;
  type ChainExtension = ();
  type DeletionQueueDepth = DeletionQueueDepth;
  type DeletionWeightLimit = DeletionWeightLimit;
  type Schedule = Schedule;
  type AddressGenerator = pallet_contracts::DefaultAddressGenerator;

  type MaxCodeLen = ConstU32<{ 128 * 1024 }>;
  type MaxStorageKeyLen = ConstU32<128>;
}

<<<<<<< HEAD
impl serai_in_instructions::pallet::Config for Runtime {
  type RuntimeEvent = RuntimeEvent;
=======
impl pallet_tendermint::Config for Runtime {}

const SESSION_LENGTH: BlockNumber = 5 * DAYS;
type Sessions = PeriodicSessions<ConstU32<{ SESSION_LENGTH }>, ConstU32<{ SESSION_LENGTH }>>;

pub struct IdentityValidatorIdOf;
impl Convert<Public, Option<Public>> for IdentityValidatorIdOf {
  fn convert(key: Public) -> Option<Public> {
    Some(key)
  }
}

impl pallet_session::Config for Runtime {
  type RuntimeEvent = RuntimeEvent;
  type ValidatorId = AccountId;
  type ValidatorIdOf = IdentityValidatorIdOf;
  type ShouldEndSession = Sessions;
  type NextSessionRotation = Sessions;
  type SessionManager = ();
  type SessionHandler = <SessionKeys as OpaqueKeys>::KeyTypeIdProviders;
  type Keys = SessionKeys;
  type WeightInfo = pallet_session::weights::SubstrateWeight<Runtime>;
>>>>>>> af86b7a4
}

pub type Address = AccountId;
pub type Header = generic::Header<BlockNumber, BlakeTwo256>;
pub type Block = generic::Block<Header, UncheckedExtrinsic>;
pub type SignedExtra = (
  frame_system::CheckNonZeroSender<Runtime>,
  frame_system::CheckSpecVersion<Runtime>,
  frame_system::CheckTxVersion<Runtime>,
  frame_system::CheckGenesis<Runtime>,
  frame_system::CheckEra<Runtime>,
  frame_system::CheckNonce<Runtime>,
  frame_system::CheckWeight<Runtime>,
  pallet_transaction_payment::ChargeTransactionPayment<Runtime>,
);
pub type UncheckedExtrinsic =
  generic::UncheckedExtrinsic<Address, RuntimeCall, Signature, SignedExtra>;
pub type SignedPayload = generic::SignedPayload<RuntimeCall, SignedExtra>;
pub type Executive = frame_executive::Executive<
  Runtime,
  Block,
  frame_system::ChainContext<Runtime>,
  Runtime,
  AllPalletsWithSystem,
>;

construct_runtime!(
  pub enum Runtime where
    Block = Block,
    NodeBlock = Block,
    UncheckedExtrinsic = UncheckedExtrinsic
  {
    System: frame_system,

    RandomnessCollectiveFlip: pallet_randomness_collective_flip,
    Timestamp: pallet_timestamp,
    Balances: pallet_balances,
    TransactionPayment: pallet_transaction_payment,
    Contracts: pallet_contracts,
<<<<<<< HEAD

    InInstructions: serai_in_instructions::pallet,
=======
    Session: pallet_session,
    Tendermint: pallet_tendermint,
>>>>>>> af86b7a4
  }
);

#[cfg(feature = "runtime-benchmarks")]
#[macro_use]
extern crate frame_benchmarking;

#[cfg(feature = "runtime-benchmarks")]
mod benches {
  define_benchmarks!(
    [frame_benchmarking, BaselineBench::<Runtime>]
    [frame_system, SystemBench::<Runtime>]
    [pallet_balances, Balances]
    [pallet_timestamp, Timestamp]
  );
}

sp_api::impl_runtime_apis! {
  impl sp_api::Core<Block> for Runtime {
    fn version() -> RuntimeVersion {
      VERSION
    }

    fn execute_block(block: Block) {
      Executive::execute_block(block);
    }

    fn initialize_block(header: &<Block as BlockT>::Header) {
      Executive::initialize_block(header)
    }
  }

  impl sp_api::Metadata<Block> for Runtime {
    fn metadata() -> OpaqueMetadata {
      OpaqueMetadata::new(Runtime::metadata().into())
    }
  }

  impl sp_block_builder::BlockBuilder<Block> for Runtime {
    fn apply_extrinsic(extrinsic: <Block as BlockT>::Extrinsic) -> ApplyExtrinsicResult {
      Executive::apply_extrinsic(extrinsic)
    }

    fn finalize_block() -> <Block as BlockT>::Header {
      Executive::finalize_block()
    }

    fn inherent_extrinsics(data: sp_inherents::InherentData) -> Vec<<Block as BlockT>::Extrinsic> {
      data.create_extrinsics()
    }

    fn check_inherents(
      block: Block,
      data: sp_inherents::InherentData,
    ) -> sp_inherents::CheckInherentsResult {
      data.check_extrinsics(&block)
    }
  }

  impl sp_transaction_pool::runtime_api::TaggedTransactionQueue<Block> for Runtime {
    fn validate_transaction(
      source: TransactionSource,
      tx: <Block as BlockT>::Extrinsic,
      block_hash: <Block as BlockT>::Hash,
    ) -> TransactionValidity {
      Executive::validate_transaction(source, tx, block_hash)
    }
  }

  impl sp_offchain::OffchainWorkerApi<Block> for Runtime {
    fn offchain_worker(header: &<Block as BlockT>::Header) {
      Executive::offchain_worker(header)
    }
  }

  impl sp_session::SessionKeys<Block> for Runtime {
    fn generate_session_keys(seed: Option<Vec<u8>>) -> Vec<u8> {
      opaque::SessionKeys::generate(seed)
    }

    fn decode_session_keys(
      encoded: Vec<u8>,
    ) -> Option<Vec<(Vec<u8>, KeyTypeId)>> {
      opaque::SessionKeys::decode_into_raw_public_keys(&encoded)
    }
  }

  impl sp_tendermint::TendermintApi<Block> for Runtime {
    fn current_session() -> u32 {
      Tendermint::session()
    }

    fn validators() -> Vec<Public> {
      Session::validators()
    }
  }

  impl frame_system_rpc_runtime_api::AccountNonceApi<Block, AccountId, Index> for Runtime {
    fn account_nonce(account: AccountId) -> Index {
      System::account_nonce(account)
    }
  }

  impl pallet_transaction_payment_rpc_runtime_api::TransactionPaymentApi<
    Block,
    Balance
  > for Runtime {
    fn query_info(
      uxt: <Block as BlockT>::Extrinsic,
      len: u32,
    ) -> pallet_transaction_payment_rpc_runtime_api::RuntimeDispatchInfo<Balance> {
      TransactionPayment::query_info(uxt, len)
    }

    fn query_fee_details(
      uxt: <Block as BlockT>::Extrinsic,
      len: u32,
    ) -> pallet_transaction_payment::FeeDetails<Balance> {
      TransactionPayment::query_fee_details(uxt, len)
    }
  }
}<|MERGE_RESOLUTION|>--- conflicted
+++ resolved
@@ -216,10 +216,10 @@
   type MaxStorageKeyLen = ConstU32<128>;
 }
 
-<<<<<<< HEAD
 impl serai_in_instructions::pallet::Config for Runtime {
   type RuntimeEvent = RuntimeEvent;
-=======
+}
+
 impl pallet_tendermint::Config for Runtime {}
 
 const SESSION_LENGTH: BlockNumber = 5 * DAYS;
@@ -242,7 +242,6 @@
   type SessionHandler = <SessionKeys as OpaqueKeys>::KeyTypeIdProviders;
   type Keys = SessionKeys;
   type WeightInfo = pallet_session::weights::SubstrateWeight<Runtime>;
->>>>>>> af86b7a4
 }
 
 pub type Address = AccountId;
@@ -282,13 +281,11 @@
     Balances: pallet_balances,
     TransactionPayment: pallet_transaction_payment,
     Contracts: pallet_contracts,
-<<<<<<< HEAD
 
     InInstructions: serai_in_instructions::pallet,
-=======
+
     Session: pallet_session,
     Tendermint: pallet_tendermint,
->>>>>>> af86b7a4
   }
 );
 
