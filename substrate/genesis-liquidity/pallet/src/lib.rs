--- conflicted
+++ resolved
@@ -70,16 +70,6 @@
 
   /// Keeps shares and the amount of coins per account.
   #[pallet::storage]
-<<<<<<< HEAD
-  #[pallet::getter(fn liquidity)]
-  pub(crate) type Liquidity<T: Config> =
-    StorageDoubleMap<_, Identity, Coin, Blake2_128Concat, PublicKey, LiquidityAmount, OptionQuery>;
-
-  /// Keeps the total shares and the total amount of coins per coin.
-  #[pallet::storage]
-  #[pallet::getter(fn supply)]
-  pub(crate) type Supply<T: Config> = StorageMap<_, Identity, Coin, LiquidityAmount, OptionQuery>;
-=======
   pub(crate) type Liquidity<T: Config> = StorageDoubleMap<
     _,
     Identity,
@@ -94,7 +84,6 @@
   #[pallet::storage]
   pub(crate) type Supply<T: Config> =
     StorageMap<_, Identity, ExternalCoin, LiquidityAmount, OptionQuery>;
->>>>>>> 435f1d9a
 
   #[pallet::storage]
   pub(crate) type Oracle<T: Config> = StorageMap<_, Identity, ExternalCoin, u64, OptionQuery>;
@@ -242,11 +231,7 @@
     /// If networks is yet to be reached that threshold, None is returned.
     fn blocks_since_ec_security() -> Option<u64> {
       let mut min = u64::MAX;
-<<<<<<< HEAD
-      for n in &NETWORKS[1 ..] {
-=======
       for n in EXTERNAL_NETWORKS {
->>>>>>> 435f1d9a
         let ec_security_block =
           EconomicSecurity::<T>::economic_security_block(n)?.saturated_into::<u64>();
         let current = <frame_system::Pallet<T>>::block_number().saturated_into::<u64>();
@@ -300,7 +285,8 @@
       let (new_liquidity, new_supply) = if Self::genesis_ended() {
         // see how much liq tokens we have
         let total_liq_tokens =
-          LiquidityTokens::<T>::balance(GENESIS_LIQUIDITY_ACCOUNT.into(), balance.coin).0;
+          LiquidityTokens::<T>::balance(GENESIS_LIQUIDITY_ACCOUNT.into(), Coin::from(balance.coin))
+            .0;
 
         // get how much user wants to remove
         let LiquidityAmount { shares, coins } =
