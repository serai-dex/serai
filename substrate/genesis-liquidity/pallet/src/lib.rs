#![cfg_attr(not(feature = "std"), no_std)]

#[allow(
  unreachable_patterns,
  clippy::cast_possible_truncation,
  clippy::no_effect_underscore_binding,
  clippy::empty_docs
)]
#[frame_support::pallet]
pub mod pallet {
  use super::*;
  use frame_system::{pallet_prelude::*, RawOrigin};
  use frame_support::{pallet_prelude::*, sp_runtime::SaturatedConversion};

  use sp_std::{vec, vec::Vec};
  use sp_core::sr25519::Signature;
  use sp_application_crypto::RuntimePublic;

  use dex_pallet::{Pallet as Dex, Config as DexConfig};
  use coins_pallet::{Config as CoinsConfig, Pallet as Coins};
  use validator_sets_pallet::{Config as VsConfig, Pallet as ValidatorSets};

  use economic_security_pallet::{Config as EconomicSecurityConfig, Pallet as EconomicSecurity};

  use serai_primitives::*;
  use validator_sets_primitives::{ValidatorSet, musig_key};
  pub use genesis_liquidity_primitives as primitives;
  use primitives::*;

  // TODO: Have a more robust way of accessing LiquidityTokens pallet.
  /// LiquidityTokens Pallet as an instance of coins pallet.
  pub type LiquidityTokens<T> = coins_pallet::Pallet<T, coins_pallet::Instance1>;

  #[pallet::config]
  pub trait Config:
    frame_system::Config
    + VsConfig
    + DexConfig
    + EconomicSecurityConfig
    + CoinsConfig
    + coins_pallet::Config<coins_pallet::Instance1>
  {
    type RuntimeEvent: From<Event<Self>> + IsType<<Self as frame_system::Config>::RuntimeEvent>;
  }

  #[pallet::error]
  pub enum Error<T> {
    GenesisPeriodEnded,
    AmountOverflowed,
    NotEnoughLiquidity,
    CanOnlyRemoveFullAmount,
  }

  #[pallet::event]
  #[pallet::generate_deposit(fn deposit_event)]
  pub enum Event<T: Config> {
    GenesisLiquidityAdded { by: SeraiAddress, balance: ExternalBalance },
    GenesisLiquidityRemoved { by: SeraiAddress, balance: ExternalBalance },
    GenesisLiquidityAddedToPool { coin: ExternalBalance, sri: Amount },
  }

  #[pallet::pallet]
  pub struct Pallet<T>(PhantomData<T>);

  /// Keeps shares and the amount of coins per account.
  #[pallet::storage]
<<<<<<< HEAD
  #[pallet::getter(fn liquidity)]
  pub(crate) type Liquidity<T: Config> =
    StorageDoubleMap<_, Identity, Coin, Blake2_128Concat, PublicKey, LiquidityAmount, OptionQuery>;

  /// Keeps the total shares and the total amount of coins per coin.
  #[pallet::storage]
  #[pallet::getter(fn supply)]
  pub(crate) type Supply<T: Config> = StorageMap<_, Identity, Coin, LiquidityAmount, OptionQuery>;
=======
  pub(crate) type Liquidity<T: Config> = StorageDoubleMap<
    _,
    Identity,
    ExternalCoin,
    Blake2_128Concat,
    PublicKey,
    LiquidityAmount,
    OptionQuery,
  >;

  /// Keeps the total shares and the total amount of coins per coin.
  #[pallet::storage]
  pub(crate) type Supply<T: Config> =
    StorageMap<_, Identity, ExternalCoin, LiquidityAmount, OptionQuery>;
>>>>>>> 435f1d9a

  #[pallet::storage]
  pub(crate) type Oracle<T: Config> = StorageMap<_, Identity, ExternalCoin, u64, OptionQuery>;

  #[pallet::storage]
  #[pallet::getter(fn genesis_complete_block)]
  pub(crate) type GenesisCompleteBlock<T: Config> = StorageValue<_, u64, OptionQuery>;

  #[pallet::hooks]
  impl<T: Config> Hooks<BlockNumberFor<T>> for Pallet<T> {
    fn on_initialize(n: BlockNumberFor<T>) -> Weight {
      #[cfg(feature = "fast-epoch")]
      let final_block = 10u64;

      #[cfg(not(feature = "fast-epoch"))]
      let final_block = MONTHS;

      // Distribute the genesis sri to pools after a month
      if (n.saturated_into::<u64>() >= final_block) &&
        Self::oraclization_is_done() &&
        GenesisCompleteBlock::<T>::get().is_none()
      {
        // mint the SRI
        Coins::<T>::mint(
          GENESIS_LIQUIDITY_ACCOUNT.into(),
          Balance { coin: Coin::Serai, amount: Amount(GENESIS_SRI) },
        )
        .unwrap();

        // get pool & total values
        let mut pool_values = vec![];
        let mut total_value: u128 = 0;
        for coin in EXTERNAL_COINS {
          // initial coin value in terms of btc
          let Some(value) = Oracle::<T>::get(coin) else {
            continue;
          };

          let pool_amount =
            u128::from(Supply::<T>::get(coin).unwrap_or(LiquidityAmount::zero()).coins);
          let pool_value = pool_amount
            .checked_mul(value.into())
            .unwrap()
            .checked_div(10u128.pow(coin.decimals()))
            .unwrap();
          total_value = total_value.checked_add(pool_value).unwrap();
          pool_values.push((coin, pool_amount, pool_value));
        }

        // add the liquidity per pool
        let mut total_sri_distributed = 0;
        let pool_values_len = pool_values.len();
        for (i, (coin, pool_amount, pool_value)) in pool_values.into_iter().enumerate() {
          // whatever sri left for the last coin should be ~= it's ratio
          let sri_amount = if i == (pool_values_len - 1) {
            GENESIS_SRI.checked_sub(total_sri_distributed).unwrap()
          } else {
            u64::try_from(
              u128::from(GENESIS_SRI)
                .checked_mul(pool_value)
                .unwrap()
                .checked_div(total_value)
                .unwrap(),
            )
            .unwrap()
          };
          total_sri_distributed = total_sri_distributed.checked_add(sri_amount).unwrap();

          // actually add the liquidity to dex
          let origin = RawOrigin::Signed(GENESIS_LIQUIDITY_ACCOUNT.into());
          let Ok(()) = Dex::<T>::add_liquidity(
            origin.into(),
            coin,
            u64::try_from(pool_amount).unwrap(),
            sri_amount,
            u64::try_from(pool_amount).unwrap(),
            sri_amount,
            GENESIS_LIQUIDITY_ACCOUNT.into(),
          ) else {
            continue;
          };

          // let everyone know about the event
          Self::deposit_event(Event::GenesisLiquidityAddedToPool {
            coin: ExternalBalance { coin, amount: Amount(u64::try_from(pool_amount).unwrap()) },
            sri: Amount(sri_amount),
          });
        }
        assert_eq!(total_sri_distributed, GENESIS_SRI);

        // we shouldn't have left any coin in genesis account at this moment, including SRI.
        // All transferred to the pools.
        for coin in COINS {
          assert_eq!(Coins::<T>::balance(GENESIS_LIQUIDITY_ACCOUNT.into(), coin), Amount(0));
        }

        GenesisCompleteBlock::<T>::set(Some(n.saturated_into::<u64>()));
      }

      Weight::zero() // TODO
    }
  }

  impl<T: Config> Pallet<T> {
    /// Add genesis liquidity for the given account. All accounts that provide liquidity
    /// will receive the genesis SRI according to their liquidity ratio.
    pub fn add_coin_liquidity(account: PublicKey, balance: ExternalBalance) -> DispatchResult {
      // check we are still in genesis period
      if Self::genesis_ended() {
        Err(Error::<T>::GenesisPeriodEnded)?;
      }

      // calculate new shares & supply
      let (new_liquidity, new_supply) = if let Some(supply) = Supply::<T>::get(balance.coin) {
        // calculate amount of shares for this amount
        let shares = Self::mul_div(supply.shares, balance.amount.0, supply.coins)?;

        // get new shares for this account
        let existing =
          Liquidity::<T>::get(balance.coin, account).unwrap_or(LiquidityAmount::zero());
        (
          LiquidityAmount {
            shares: existing.shares.checked_add(shares).ok_or(Error::<T>::AmountOverflowed)?,
            coins: existing
              .coins
              .checked_add(balance.amount.0)
              .ok_or(Error::<T>::AmountOverflowed)?,
          },
          LiquidityAmount {
            shares: supply.shares.checked_add(shares).ok_or(Error::<T>::AmountOverflowed)?,
            coins: supply
              .coins
              .checked_add(balance.amount.0)
              .ok_or(Error::<T>::AmountOverflowed)?,
          },
        )
      } else {
        let first_amount =
          LiquidityAmount { shares: INITIAL_GENESIS_LP_SHARES, coins: balance.amount.0 };
        (first_amount, first_amount)
      };

      // save
      Liquidity::<T>::set(balance.coin, account, Some(new_liquidity));
      Supply::<T>::set(balance.coin, Some(new_supply));
      Self::deposit_event(Event::GenesisLiquidityAdded { by: account.into(), balance });
      Ok(())
    }

    /// Returns the number of blocks since the all networks reached economic security first time.
    /// If networks is yet to be reached that threshold, None is returned.
    fn blocks_since_ec_security() -> Option<u64> {
      let mut min = u64::MAX;
      for n in EXTERNAL_NETWORKS {
        let ec_security_block =
          EconomicSecurity::<T>::economic_security_block(n)?.saturated_into::<u64>();
        let current = <frame_system::Pallet<T>>::block_number().saturated_into::<u64>();
        let diff = current.saturating_sub(ec_security_block);
        min = diff.min(min);
      }
      Some(min)
    }

    fn genesis_ended() -> bool {
      Self::oraclization_is_done() &&
        <frame_system::Pallet<T>>::block_number().saturated_into::<u64>() >= MONTHS
    }

    fn oraclization_is_done() -> bool {
      for c in EXTERNAL_COINS {
        if Oracle::<T>::get(c).is_none() {
          return false;
        }
      }

      true
    }

    fn mul_div(a: u64, b: u64, c: u64) -> Result<u64, Error<T>> {
      let a = u128::from(a);
      let b = u128::from(b);
      let c = u128::from(c);

      let result = a
        .checked_mul(b)
        .ok_or(Error::<T>::AmountOverflowed)?
        .checked_div(c)
        .ok_or(Error::<T>::AmountOverflowed)?;

      result.try_into().map_err(|_| Error::<T>::AmountOverflowed)
    }
  }

  #[pallet::call]
  impl<T: Config> Pallet<T> {
    /// Remove the provided genesis liquidity for an account.
    #[pallet::call_index(0)]
    #[pallet::weight((0, DispatchClass::Operational))] // TODO
    pub fn remove_coin_liquidity(origin: OriginFor<T>, balance: ExternalBalance) -> DispatchResult {
      let account = ensure_signed(origin)?;
      let origin = RawOrigin::Signed(GENESIS_LIQUIDITY_ACCOUNT.into());
      let supply = Supply::<T>::get(balance.coin).ok_or(Error::<T>::NotEnoughLiquidity)?;

      // check we are still in genesis period
      let (new_liquidity, new_supply) = if Self::genesis_ended() {
        // see how much liq tokens we have
        let total_liq_tokens =
          LiquidityTokens::<T>::balance(GENESIS_LIQUIDITY_ACCOUNT.into(), Coin::Serai).0;

        // get how much user wants to remove
        let LiquidityAmount { shares, coins } =
          Liquidity::<T>::get(balance.coin, account).unwrap_or(LiquidityAmount::zero());
        let total_shares = Supply::<T>::get(balance.coin).unwrap_or(LiquidityAmount::zero()).shares;
        let user_liq_tokens = Self::mul_div(total_liq_tokens, shares, total_shares)?;
        let amount_to_remove =
          Self::mul_div(user_liq_tokens, balance.amount.0, INITIAL_GENESIS_LP_SHARES)?;

        // remove liquidity from pool
        let prev_sri = Coins::<T>::balance(GENESIS_LIQUIDITY_ACCOUNT.into(), Coin::Serai);
        let prev_coin = Coins::<T>::balance(GENESIS_LIQUIDITY_ACCOUNT.into(), balance.coin.into());
        Dex::<T>::remove_liquidity(
          origin.clone().into(),
          balance.coin,
          amount_to_remove,
          1,
          1,
          GENESIS_LIQUIDITY_ACCOUNT.into(),
        )?;
        let current_sri = Coins::<T>::balance(GENESIS_LIQUIDITY_ACCOUNT.into(), Coin::Serai);
        let current_coin =
          Coins::<T>::balance(GENESIS_LIQUIDITY_ACCOUNT.into(), balance.coin.into());

        // burn the SRI if necessary
        // TODO: take into consideration movement between pools.
        let mut sri: u64 = current_sri.0.saturating_sub(prev_sri.0);
        let distance_to_full_pay =
          GENESIS_SRI_TRICKLE_FEED.saturating_sub(Self::blocks_since_ec_security().unwrap_or(0));
        let burn_sri_amount = u64::try_from(
          u128::from(sri)
            .checked_mul(u128::from(distance_to_full_pay))
            .ok_or(Error::<T>::AmountOverflowed)?
            .checked_div(u128::from(GENESIS_SRI_TRICKLE_FEED))
            .ok_or(Error::<T>::AmountOverflowed)?,
        )
        .map_err(|_| Error::<T>::AmountOverflowed)?;
        Coins::<T>::burn(
          origin.clone().into(),
          Balance { coin: Coin::Serai, amount: Amount(burn_sri_amount) },
        )?;
        sri = sri.checked_sub(burn_sri_amount).ok_or(Error::<T>::AmountOverflowed)?;

        // transfer to owner
        let coin_out = current_coin.0.saturating_sub(prev_coin.0);
        Coins::<T>::transfer(
          origin.clone().into(),
          account,
          Balance { coin: balance.coin.into(), amount: Amount(coin_out) },
        )?;
        Coins::<T>::transfer(
          origin.into(),
          account,
          Balance { coin: Coin::Serai, amount: Amount(sri) },
        )?;

        // return new amounts
        (
          LiquidityAmount {
            shares: shares.checked_sub(amount_to_remove).ok_or(Error::<T>::AmountOverflowed)?,
            coins: coins.checked_sub(coin_out).ok_or(Error::<T>::AmountOverflowed)?,
          },
          LiquidityAmount {
            shares: supply
              .shares
              .checked_sub(amount_to_remove)
              .ok_or(Error::<T>::AmountOverflowed)?,
            coins: supply.coins.checked_sub(coin_out).ok_or(Error::<T>::AmountOverflowed)?,
          },
        )
      } else {
        if balance.amount.0 != INITIAL_GENESIS_LP_SHARES {
          Err(Error::<T>::CanOnlyRemoveFullAmount)?;
        }
        let existing =
          Liquidity::<T>::get(balance.coin, account).ok_or(Error::<T>::NotEnoughLiquidity)?;

        // transfer to the user
        Coins::<T>::transfer(
          origin.into(),
          account,
          Balance { coin: balance.coin.into(), amount: Amount(existing.coins) },
        )?;

        (
          LiquidityAmount::zero(),
          LiquidityAmount {
            shares: supply
              .shares
              .checked_sub(existing.shares)
              .ok_or(Error::<T>::AmountOverflowed)?,
            coins: supply.coins.checked_sub(existing.coins).ok_or(Error::<T>::AmountOverflowed)?,
          },
        )
      };

      // save
      if new_liquidity == LiquidityAmount::zero() {
        Liquidity::<T>::set(balance.coin, account, None);
      } else {
        Liquidity::<T>::set(balance.coin, account, Some(new_liquidity));
      }
      Supply::<T>::set(balance.coin, Some(new_supply));

      Self::deposit_event(Event::GenesisLiquidityRemoved { by: account.into(), balance });
      Ok(())
    }

    /// A call to submit the initial coin values in terms of BTC.
    #[pallet::call_index(1)]
    #[pallet::weight((0, DispatchClass::Operational))] // TODO
    pub fn oraclize_values(
      origin: OriginFor<T>,
      values: Values,
      _signature: Signature,
    ) -> DispatchResult {
      ensure_none(origin)?;

      // set their relative values
      Oracle::<T>::set(ExternalCoin::Bitcoin, Some(10u64.pow(ExternalCoin::Bitcoin.decimals())));
      Oracle::<T>::set(ExternalCoin::Monero, Some(values.monero));
      Oracle::<T>::set(ExternalCoin::Ether, Some(values.ether));
      Oracle::<T>::set(ExternalCoin::Dai, Some(values.dai));
      Ok(())
    }
  }

  #[pallet::validate_unsigned]
  impl<T: Config> ValidateUnsigned for Pallet<T> {
    type Call = Call<T>;

    fn validate_unsigned(_: TransactionSource, call: &Self::Call) -> TransactionValidity {
      match call {
        Call::oraclize_values { ref values, ref signature } => {
          let network = NetworkId::Serai;
          let Some(session) = ValidatorSets::<T>::session(network) else {
            return Err(TransactionValidityError::from(InvalidTransaction::Custom(0)));
          };

          let set = ValidatorSet { network, session };
          let signers = ValidatorSets::<T>::participants_for_latest_decided_set(network)
            .expect("no participant in the current set")
            .into_iter()
            .map(|(p, _)| p)
            .collect::<Vec<_>>();

          // check this didn't get called before
          if Self::oraclization_is_done() {
            Err(InvalidTransaction::Custom(1))?;
          }

          // make sure signers settings the value at the end of the genesis period.
          // we don't need this check for tests.
          #[cfg(not(feature = "fast-epoch"))]
          if <frame_system::Pallet<T>>::block_number().saturated_into::<u64>() < MONTHS {
            Err(InvalidTransaction::Custom(2))?;
          }

          if !musig_key(set, &signers).verify(&oraclize_values_message(&set, values), signature) {
            Err(InvalidTransaction::BadProof)?;
          }

          ValidTransaction::with_tag_prefix("GenesisLiquidity")
            .and_provides((0, set))
            .longevity(u64::MAX)
            .propagate(true)
            .build()
        }
        Call::remove_coin_liquidity { .. } => Err(InvalidTransaction::Call)?,
        Call::__Ignore(_, _) => unreachable!(),
      }
    }
  }
}

pub use pallet::*;<|MERGE_RESOLUTION|>--- conflicted
+++ resolved
@@ -64,16 +64,7 @@
 
   /// Keeps shares and the amount of coins per account.
   #[pallet::storage]
-<<<<<<< HEAD
   #[pallet::getter(fn liquidity)]
-  pub(crate) type Liquidity<T: Config> =
-    StorageDoubleMap<_, Identity, Coin, Blake2_128Concat, PublicKey, LiquidityAmount, OptionQuery>;
-
-  /// Keeps the total shares and the total amount of coins per coin.
-  #[pallet::storage]
-  #[pallet::getter(fn supply)]
-  pub(crate) type Supply<T: Config> = StorageMap<_, Identity, Coin, LiquidityAmount, OptionQuery>;
-=======
   pub(crate) type Liquidity<T: Config> = StorageDoubleMap<
     _,
     Identity,
@@ -86,9 +77,9 @@
 
   /// Keeps the total shares and the total amount of coins per coin.
   #[pallet::storage]
+  #[pallet::getter(fn supply)]
   pub(crate) type Supply<T: Config> =
     StorageMap<_, Identity, ExternalCoin, LiquidityAmount, OptionQuery>;
->>>>>>> 435f1d9a
 
   #[pallet::storage]
   pub(crate) type Oracle<T: Config> = StorageMap<_, Identity, ExternalCoin, u64, OptionQuery>;
