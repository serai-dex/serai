mod core;
mod health;
<<<<<<< HEAD
mod observer;
mod kafka_pubkey_producer;
mod kafka_message_producer;
=======

>>>>>>> 0b0845dc
use std::thread;
use std::io::Write;
use std::time::Duration;
use std::io;
use std::env;

use clap::{value_t, App, Arg};

use crate::core::CoordinatorConfig;
use crate::core::CoreProcess;

#[tokio::main]
async fn main() {
  let args = App::new("Serai Coordinator")
    .version("0.1.0")
    .author("Serai Team")
    .about("Serai Coordinator")
    .arg(
      Arg::with_name("mode")
        .short("m")
        .long("mode")
        .value_name("MODE")
        .help("Sets the mode to run in (Development, Test, Prodcution)")
        .takes_value(true)
        .default_value("Development"),
    )
    .arg(
      Arg::with_name("config_dir")
        .short("cd")
        .long("config_dir")
        .help(
          "The path that the coordinator can find relevant config files.
                     Default: ./config/",
        )
        .takes_value(true)
        .default_value("./config/"),
    )
    .get_matches();

  // Load Config / Chains
  let path_arg = args.value_of("config_dir").unwrap();
  let config = CoordinatorConfig::new(String::from(path_arg)).unwrap();

  // Processes then use configs to create themselves

  // Start Core Process
  tokio::spawn(async move {
    let core_process = CoreProcess::new(config);
    core_process.start();
  });

  // Initial Heartbeat to Processors
  //  * version check
  //  * binary checksum ??

  // Start Serai Observer
  observer::start();

  // Start Health Monitor

  // Start Network Broker

  // Hang on cli

  // Core Key Gen
  core::initialize_keys();

  // Initialize Kafka
  kafka_pubkey_producer::start();

  // Runs a loop to check if all processor keys are found
  let mut all_keys_found = false;
  while !all_keys_found{
    let mut btc_key_found = false;
    let mut eth_key_found = false;
    let mut xmr_key_found = false;

<<<<<<< HEAD
    let btc_pub_check = env::var("BTC_PUB");
    if (!btc_pub_check.is_err()) {
      btc_key_found = true;
    }
=======
    // Start Core Process
    tokio::spawn(async move {
        let core_process = CoreProcess::new(config);
        core_process.run();
    });
>>>>>>> 0b0845dc

    let eth_pub_check = env::var("ETH_PUB");
    if (!eth_pub_check.is_err()) {
      eth_key_found = true;
    }

    let xmr_pub_check = env::var("XMR_PUB");
    if (!xmr_pub_check.is_err()) {
      xmr_key_found = true;
    }

    if btc_key_found && eth_key_found && xmr_key_found {
      println!("All Processor Pubkeys Ready");
      all_keys_found = true;
    } else {
      thread::sleep(Duration::from_secs(1));
    }
  }

  // Start Public Observer
  observer::start_public_observer();

  // Start Encrypt Observer
  observer::start_encrypt_observer();

<<<<<<< HEAD
  // Send message from Coordinator to each Processor
  kafka_message_producer::send_message();

  io::stdin().read_line(&mut String::new()).unwrap();
=======
    // Hang on cli
>>>>>>> 0b0845dc
}<|MERGE_RESOLUTION|>--- conflicted
+++ resolved
@@ -1,12 +1,9 @@
 mod core;
 mod health;
-<<<<<<< HEAD
 mod observer;
 mod kafka_pubkey_producer;
 mod kafka_message_producer;
-=======
 
->>>>>>> 0b0845dc
 use std::thread;
 use std::io::Write;
 use std::time::Duration;
@@ -52,10 +49,11 @@
 
   // Processes then use configs to create themselves
 
+
   // Start Core Process
   tokio::spawn(async move {
-    let core_process = CoreProcess::new(config);
-    core_process.start();
+      let core_process = CoreProcess::new(config);
+      core_process.run();
   });
 
   // Initial Heartbeat to Processors
@@ -84,18 +82,10 @@
     let mut eth_key_found = false;
     let mut xmr_key_found = false;
 
-<<<<<<< HEAD
     let btc_pub_check = env::var("BTC_PUB");
     if (!btc_pub_check.is_err()) {
       btc_key_found = true;
     }
-=======
-    // Start Core Process
-    tokio::spawn(async move {
-        let core_process = CoreProcess::new(config);
-        core_process.run();
-    });
->>>>>>> 0b0845dc
 
     let eth_pub_check = env::var("ETH_PUB");
     if (!eth_pub_check.is_err()) {
@@ -121,12 +111,8 @@
   // Start Encrypt Observer
   observer::start_encrypt_observer();
 
-<<<<<<< HEAD
   // Send message from Coordinator to each Processor
   kafka_message_producer::send_message();
 
   io::stdin().read_line(&mut String::new()).unwrap();
-=======
-    // Hang on cli
->>>>>>> 0b0845dc
 }