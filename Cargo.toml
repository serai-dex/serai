--- conflicted
+++ resolved
@@ -22,15 +22,13 @@
 
   "processor",
 
-<<<<<<< HEAD
+  "substrate/serai/primitives",
+
   "substrate/in-instructions/primitives",
   "substrate/in-instructions/pallet",
-=======
-  "substrate/serai/primitives",
 
   "substrate/validator-sets/primitives",
   "substrate/validator-sets/pallet",
->>>>>>> 422a562c
 
   "substrate/tendermint/machine",
   "substrate/tendermint/primitives",
@@ -59,13 +57,4 @@
 monero-serai = { opt-level = 3 }
 
 [profile.release]
-<<<<<<< HEAD
-panic = "unwind"
-
-[patch.crates-io]
-sp-core = { git = "https://github.com/serai-dex/substrate" }
-sp-runtime = { git = "https://github.com/serai-dex/substrate" }
-sp-keyring = { git = "https://github.com/serai-dex/substrate" }
-=======
-panic = "unwind"
->>>>>>> 422a562c
+panic = "unwind"