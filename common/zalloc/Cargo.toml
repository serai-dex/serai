[package]
name = "zalloc"
version = "0.1.0"
description = "An allocator wrapper which zeroizes memory on dealloc"
license = "MIT"
repository = "https://github.com/serai-dex/serai/tree/develop/common/zalloc"
authors = ["Luke Parker <lukeparker5132@gmail.com>"]
keywords = []
edition = "2021"

[package.metadata.docs.rs]
all-features = true
rustdoc-args = ["--cfg", "docsrs"]

[dependencies]
<<<<<<< HEAD
zeroize = "1"
=======
zeroize = "^1.5"
>>>>>>> f374cd73

[features]
# Commented for now as it requires nightly and we don't use nightly
# allocator = []<|MERGE_RESOLUTION|>--- conflicted
+++ resolved
@@ -13,11 +13,7 @@
 rustdoc-args = ["--cfg", "docsrs"]
 
 [dependencies]
-<<<<<<< HEAD
-zeroize = "1"
-=======
 zeroize = "^1.5"
->>>>>>> f374cd73
 
 [features]
 # Commented for now as it requires nightly and we don't use nightly
