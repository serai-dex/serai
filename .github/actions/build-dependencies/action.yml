name: build-dependencies
description: Installs build dependencies for Serai

inputs:
  github-token:
    description: "GitHub token to install Protobuf with"
    require: true
    default:

  rust-toolchain:
    description: "Rust toolchain to install"
    required: false
    default: stable

  rust-components:
    description: "Rust components to install"
    required: false
    default:

runs:
  using: "composite"
  steps:
    - name: Install Protobuf
      uses: arduino/setup-protoc@master
      with:
        repo-token: ${{ inputs.github-token }}

    - name: Install solc
      shell: bash
      run: |
        pip3 install solc-select==0.2.1
        solc-select install 0.8.16
        solc-select use 0.8.16

    - name: Install Rust
      uses: dtolnay/rust-toolchain@master
      with:
        toolchain: ${{ inputs.rust-toolchain }}
        components: ${{ inputs.rust-components }}

    - name: Get nightly version to use
      id: nightly
      shell: bash
      run: echo "version=$(cat .github/nightly-version)" >> $GITHUB_OUTPUT

    - name: Install WASM toolchain
      uses: dtolnay/rust-toolchain@master
      with:
        toolchain: ${{ steps.nightly.outputs.version }}
<<<<<<< HEAD
        profile: minimal
        target: wasm32-unknown-unknown

    - name: Install subxt
      shell: bash
      run: cargo install subxt-cli
=======
        targets: wasm32-unknown-unknown
>>>>>>> 422a562c
<|MERGE_RESOLUTION|>--- conflicted
+++ resolved
@@ -47,13 +47,8 @@
       uses: dtolnay/rust-toolchain@master
       with:
         toolchain: ${{ steps.nightly.outputs.version }}
-<<<<<<< HEAD
-        profile: minimal
-        target: wasm32-unknown-unknown
+        targets: wasm32-unknown-unknown
 
     - name: Install subxt
       shell: bash
-      run: cargo install subxt-cli
-=======
-        targets: wasm32-unknown-unknown
->>>>>>> 422a562c
+      run: cargo install subxt-cli