--- conflicted
+++ resolved
@@ -35,7 +35,9 @@
       with:
         version: ${{ inputs.monero-version }}
 
-<<<<<<< HEAD
+    - name: Run a Monero Wallet-RPC
+      uses: ./.github/actions/monero-wallet-rpc
+
     - name: Run a Serai Development Node
       if: ${{ inputs.serai }}
       shell: bash
@@ -44,8 +46,4 @@
         cargo build
         cd ../..
 
-        ./target/debug/serai-node --dev &
-=======
-    - name: Run a Monero Wallet-RPC
-      uses: ./.github/actions/monero-wallet-rpc
->>>>>>> 3b920ad4
+        ./target/debug/serai-node --dev &