[package]
name = "bitcoin-serai"
version = "0.1.1"
description = "A Bitcoin library for FROST-signing transactions"
license = "MIT"
repository = "https://github.com/serai-dex/serai/tree/develop/coins/bitcoin"
authors = ["Luke Parker <lukeparker5132@gmail.com>", "Vrx <vrx00@proton.me>"]
edition = "2021"

[dependencies]
lazy_static = "1"
thiserror = "1"

rand_core = "0.6"

sha2 = "0.10"

secp256k1 = { version = "0.24", features = ["global-context"] }
bitcoin = { version = "0.29", features = ["serde"] }

k256 = { version = "0.12", features = ["arithmetic"] }
<<<<<<< HEAD
transcript = { package = "flexible-transcript", path = "../../crypto/transcript", version = "0.2", features = ["recommended"] }
frost = { version = "0.5", package = "modular-frost", path = "../../crypto/frost", features = ["secp256k1"] }
=======
transcript = { package = "flexible-transcript", path = "../../crypto/transcript", version = "0.3", features = ["recommended"] }
frost = { package = "modular-frost", path = "../../crypto/frost", version = "0.6", features = ["secp256k1"] }
>>>>>>> f374cd73

hex = "0.4"
serde = { version = "1", features = ["derive"] }
serde_json = "1"
reqwest = { version = "0.11", features = ["json"] }

[dev-dependencies]
frost = { package = "modular-frost", path = "../../crypto/frost", version = "0.6", features = ["tests"] }<|MERGE_RESOLUTION|>--- conflicted
+++ resolved
@@ -19,13 +19,8 @@
 bitcoin = { version = "0.29", features = ["serde"] }
 
 k256 = { version = "0.12", features = ["arithmetic"] }
-<<<<<<< HEAD
-transcript = { package = "flexible-transcript", path = "../../crypto/transcript", version = "0.2", features = ["recommended"] }
-frost = { version = "0.5", package = "modular-frost", path = "../../crypto/frost", features = ["secp256k1"] }
-=======
 transcript = { package = "flexible-transcript", path = "../../crypto/transcript", version = "0.3", features = ["recommended"] }
 frost = { package = "modular-frost", path = "../../crypto/frost", version = "0.6", features = ["secp256k1"] }
->>>>>>> f374cd73
 
 hex = "0.4"
 serde = { version = "1", features = ["derive"] }
