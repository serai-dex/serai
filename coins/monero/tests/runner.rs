--- conflicted
+++ resolved
@@ -11,12 +11,8 @@
 use tokio::sync::Mutex;
 
 use monero_serai::{
-<<<<<<< HEAD
-  Protocol, random_scalar,
+  random_scalar,
   rpc::Rpc,
-=======
-  random_scalar,
->>>>>>> 48078d0b
   wallet::{
     ViewPair, Scanner,
     address::{Network, AddressType, AddressSpec, AddressMeta, MoneroAddress},
