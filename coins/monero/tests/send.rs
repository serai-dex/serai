--- conflicted
+++ resolved
@@ -1,12 +1,7 @@
 use monero_serai::{
-<<<<<<< HEAD
   transaction::Transaction,
-  wallet::{ReceivedOutput, SpendableOutput},
-=======
   wallet::{extra::Extra, address::SubaddressIndex, ReceivedOutput, SpendableOutput},
-  transaction::Transaction,
   rpc::Rpc,
->>>>>>> 36034c2f
 };
 
 mod runner;
