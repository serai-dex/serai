--- conflicted
+++ resolved
@@ -39,12 +39,8 @@
 /// FROST signing machine to produce a signed transaction.
 pub struct TransactionMachine {
   signable: SignableTransaction,
-<<<<<<< HEAD
-
-  i: u16,
-=======
+
   i: Participant,
->>>>>>> f374cd73
   transcript: RecommendedTranscript,
 
   decoys: Vec<Decoys>,
@@ -57,12 +53,8 @@
 
 pub struct TransactionSignMachine {
   signable: SignableTransaction,
-<<<<<<< HEAD
-
-  i: u16,
-=======
+
   i: Participant,
->>>>>>> f374cd73
   transcript: RecommendedTranscript,
 
   decoys: Vec<Decoys>,
