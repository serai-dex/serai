use std::sync::{Arc, RwLock};

use zeroize::{Zeroize, ZeroizeOnDrop, Zeroizing};

use crate::{
  Protocol,
  wallet::{
    address::MoneroAddress, Fee, SpendableOutput, Change, SignableTransaction, TransactionError,
    extra::MAX_ARBITRARY_DATA_SIZE,
  },
};

#[derive(Clone, PartialEq, Eq, Debug, Zeroize, ZeroizeOnDrop)]
struct SignableTransactionBuilderInternal {
  protocol: Protocol,
  fee: Fee,

  r_seed: Option<Zeroizing<[u8; 32]>>,
  inputs: Vec<SpendableOutput>,
  payments: Vec<(MoneroAddress, u64)>,
  change_address: Option<Change>,
  data: Vec<Vec<u8>>,
}

impl SignableTransactionBuilderInternal {
  // Takes in the change address so users don't miss that they have to manually set one
  // If they don't, all leftover funds will become part of the fee
<<<<<<< HEAD
  fn new(protocol: Protocol, fee: Fee, change_address: Option<MoneroAddress>) -> Self {
    Self {
      protocol,
      fee,
      r_seed: None,
      inputs: vec![],
      payments: vec![],
      change_address,
      data: vec![],
    }
  }

  fn set_r_seed(&mut self, r_seed: Zeroizing<[u8; 32]>) {
    self.r_seed = Some(r_seed);
=======
  fn new(protocol: Protocol, fee: Fee, change_address: Option<Change>) -> Self {
    Self { protocol, fee, inputs: vec![], payments: vec![], change_address, data: vec![] }
>>>>>>> 36034c2f
  }

  fn add_input(&mut self, input: SpendableOutput) {
    self.inputs.push(input);
  }
  fn add_inputs(&mut self, inputs: &[SpendableOutput]) {
    self.inputs.extend(inputs.iter().cloned());
  }

  fn add_payment(&mut self, dest: MoneroAddress, amount: u64) {
    self.payments.push((dest, amount));
  }
  fn add_payments(&mut self, payments: &[(MoneroAddress, u64)]) {
    self.payments.extend(payments);
  }

  fn add_data(&mut self, data: Vec<u8>) {
    self.data.push(data);
  }
}

/// A Transaction Builder for Monero transactions.
/// All methods provided will modify self while also returning a shallow copy, enabling efficient
/// chaining with a clean API.
/// In order to fork the builder at some point, clone will still return a deep copy.
#[derive(Debug)]
pub struct SignableTransactionBuilder(Arc<RwLock<SignableTransactionBuilderInternal>>);
impl Clone for SignableTransactionBuilder {
  fn clone(&self) -> Self {
    Self(Arc::new(RwLock::new((*self.0.read().unwrap()).clone())))
  }
}

impl PartialEq for SignableTransactionBuilder {
  fn eq(&self, other: &Self) -> bool {
    *self.0.read().unwrap() == *other.0.read().unwrap()
  }
}
impl Eq for SignableTransactionBuilder {}

impl Zeroize for SignableTransactionBuilder {
  fn zeroize(&mut self) {
    self.0.write().unwrap().zeroize()
  }
}

impl SignableTransactionBuilder {
  fn shallow_copy(&self) -> Self {
    Self(self.0.clone())
  }

  pub fn new(protocol: Protocol, fee: Fee, change_address: Option<Change>) -> Self {
    Self(Arc::new(RwLock::new(SignableTransactionBuilderInternal::new(
      protocol,
      fee,
      change_address,
    ))))
  }

  pub fn set_r_seed(&mut self, r_seed: Zeroizing<[u8; 32]>) -> Self {
    self.0.write().unwrap().set_r_seed(r_seed);
    self.shallow_copy()
  }

  pub fn add_input(&mut self, input: SpendableOutput) -> Self {
    self.0.write().unwrap().add_input(input);
    self.shallow_copy()
  }
  pub fn add_inputs(&mut self, inputs: &[SpendableOutput]) -> Self {
    self.0.write().unwrap().add_inputs(inputs);
    self.shallow_copy()
  }

  pub fn add_payment(&mut self, dest: MoneroAddress, amount: u64) -> Self {
    self.0.write().unwrap().add_payment(dest, amount);
    self.shallow_copy()
  }
  pub fn add_payments(&mut self, payments: &[(MoneroAddress, u64)]) -> Self {
    self.0.write().unwrap().add_payments(payments);
    self.shallow_copy()
  }

  pub fn add_data(&mut self, data: Vec<u8>) -> Result<Self, TransactionError> {
    if data.len() > MAX_ARBITRARY_DATA_SIZE {
      Err(TransactionError::TooMuchData)?;
    }
    self.0.write().unwrap().add_data(data);
    Ok(self.shallow_copy())
  }

  pub fn build(self) -> Result<SignableTransaction, TransactionError> {
    let read = self.0.read().unwrap();
    SignableTransaction::new(
      read.protocol,
      read.r_seed.clone(),
      read.inputs.clone(),
      read.payments.clone(),
      read.change_address.clone(),
      read.data.clone(),
      read.fee,
    )
  }
}<|MERGE_RESOLUTION|>--- conflicted
+++ resolved
@@ -25,8 +25,7 @@
 impl SignableTransactionBuilderInternal {
   // Takes in the change address so users don't miss that they have to manually set one
   // If they don't, all leftover funds will become part of the fee
-<<<<<<< HEAD
-  fn new(protocol: Protocol, fee: Fee, change_address: Option<MoneroAddress>) -> Self {
+  fn new(protocol: Protocol, fee: Fee, change_address: Option<Change>) -> Self {
     Self {
       protocol,
       fee,
@@ -40,10 +39,6 @@
 
   fn set_r_seed(&mut self, r_seed: Zeroizing<[u8; 32]>) {
     self.r_seed = Some(r_seed);
-=======
-  fn new(protocol: Protocol, fee: Fee, change_address: Option<Change>) -> Self {
-    Self { protocol, fee, inputs: vec![], payments: vec![], change_address, data: vec![] }
->>>>>>> 36034c2f
   }
 
   fn add_input(&mut self, input: SpendableOutput) {
