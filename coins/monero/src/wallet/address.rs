--- conflicted
+++ resolved
@@ -55,13 +55,8 @@
 pub enum AddressSpec {
   Standard,
   Integrated([u8; 8]),
-<<<<<<< HEAD
-  Subaddress((u32, u32)),
-  Featured(Option<(u32, u32)>, Option<[u8; 8]>, bool),
-=======
   Subaddress(SubaddressIndex),
   Featured { subaddress: Option<SubaddressIndex>, payment_id: Option<[u8; 8]>, guaranteed: bool },
->>>>>>> 375887bb
 }
 
 impl AddressType {
