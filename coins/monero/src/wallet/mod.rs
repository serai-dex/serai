use core::ops::Deref;
use std::collections::{HashSet, HashMap};

use zeroize::{Zeroize, ZeroizeOnDrop, Zeroizing};

use curve25519_dalek::{
  constants::ED25519_BASEPOINT_TABLE,
  scalar::Scalar,
  edwards::{EdwardsPoint, CompressedEdwardsY},
};

use crate::{hash, hash_to_scalar, serialize::write_varint, transaction::Input};

mod extra;
pub(crate) use extra::{PaymentId, ExtraField, Extra};

/// Address encoding and decoding functionality.
pub mod address;
use address::{Network, AddressType, SubaddressIndex, AddressSpec, AddressMeta, MoneroAddress};

mod scan;
pub use scan::{ReceivedOutput, SpendableOutput, Timelocked};

pub(crate) mod decoys;
pub(crate) use decoys::Decoys;

mod send;
pub use send::{Fee, TransactionError, SignableTransaction, SignableTransactionBuilder};
#[cfg(feature = "multisig")]
pub use send::TransactionMachine;

fn key_image_sort(x: &EdwardsPoint, y: &EdwardsPoint) -> std::cmp::Ordering {
  x.compress().to_bytes().cmp(&y.compress().to_bytes()).reverse()
}

// https://gist.github.com/kayabaNerve/8066c13f1fe1573286ba7a2fd79f6100
pub(crate) fn uniqueness(inputs: &[Input]) -> [u8; 32] {
  let mut u = b"uniqueness".to_vec();
  for input in inputs {
    match input {
      // If Gen, this should be the only input, making this loop somewhat pointless
      // This works and even if there were somehow multiple inputs, it'd be a false negative
      Input::Gen(height) => {
        write_varint(height, &mut u).unwrap();
      }
      Input::ToKey { key_image, .. } => u.extend(key_image.compress().to_bytes()),
    }
  }
  hash(&u)
}

// Hs("view_tag" || 8Ra || o), Hs(8Ra || o), and H(8Ra || 0x8d) with uniqueness inclusion in the
// Scalar as an option
#[allow(non_snake_case)]
pub(crate) fn shared_key(
  uniqueness: Option<[u8; 32]>,
  s: &Scalar,
  P: &EdwardsPoint,
  o: usize,
) -> (u8, Scalar, [u8; 8]) {
  // 8Ra
  let mut output_derivation = (s * P).mul_by_cofactor().compress().to_bytes().to_vec();

  let mut payment_id_xor = [0; 8];
  payment_id_xor
    .copy_from_slice(&hash(&[output_derivation.as_ref(), [0x8d].as_ref()].concat())[.. 8]);

  // || o
  write_varint(&o.try_into().unwrap(), &mut output_derivation).unwrap();

  let view_tag = hash(&[b"view_tag".as_ref(), &output_derivation].concat())[0];

  // uniqueness ||
  let shared_key = if let Some(uniqueness) = uniqueness {
    [uniqueness.as_ref(), &output_derivation].concat().to_vec()
  } else {
    output_derivation
  };

  (view_tag, hash_to_scalar(&shared_key), payment_id_xor)
}

pub(crate) fn amount_encryption(amount: u64, key: Scalar) -> [u8; 8] {
  let mut amount_mask = b"amount".to_vec();
  amount_mask.extend(key.to_bytes());
  (amount ^ u64::from_le_bytes(hash(&amount_mask)[.. 8].try_into().unwrap())).to_le_bytes()
}

fn amount_decryption(amount: [u8; 8], key: Scalar) -> u64 {
  u64::from_le_bytes(amount_encryption(u64::from_le_bytes(amount), key))
}

pub(crate) fn commitment_mask(shared_key: Scalar) -> Scalar {
  let mut mask = b"commitment_mask".to_vec();
  mask.extend(shared_key.to_bytes());
  hash_to_scalar(&mask)
}

/// The private view key and public spend key, enabling scanning transactions.
#[derive(Clone, Zeroize, ZeroizeOnDrop)]
pub struct ViewPair {
  spend: EdwardsPoint,
  view: Zeroizing<Scalar>,
}

impl ViewPair {
  pub fn new(spend: EdwardsPoint, view: Zeroizing<Scalar>) -> ViewPair {
    ViewPair { spend, view }
  }

<<<<<<< HEAD
  pub fn spend(&self) -> EdwardsPoint {
    self.spend
  }

  pub fn view(&self) -> Zeroizing<Scalar> {
    self.view.clone()
  }

  fn subaddress_derivation(&self, index: (u32, u32)) -> Scalar {
    if index == (0, 0) {
      return Scalar::zero();
    }

=======
  fn subaddress_derivation(&self, index: SubaddressIndex) -> Scalar {
>>>>>>> 375887bb
    hash_to_scalar(&Zeroizing::new(
      [
        b"SubAddr\0".as_ref(),
        Zeroizing::new(self.view.to_bytes()).as_ref(),
        &index.account().to_le_bytes(),
        &index.address().to_le_bytes(),
      ]
      .concat(),
    ))
  }

  fn subaddress_keys(&self, index: SubaddressIndex) -> (EdwardsPoint, EdwardsPoint) {
    let scalar = self.subaddress_derivation(index);
    let spend = self.spend + (&scalar * &ED25519_BASEPOINT_TABLE);
    let view = self.view.deref() * spend;
    (spend, view)
  }

  /// Returns an address with the provided specification.
  pub fn address(&self, network: Network, spec: AddressSpec) -> MoneroAddress {
    let mut spend = self.spend;
    let mut view: EdwardsPoint = self.view.deref() * &ED25519_BASEPOINT_TABLE;

    // construct the address meta
    let meta = match spec {
      AddressSpec::Standard => AddressMeta::new(network, AddressType::Standard),
      AddressSpec::Integrated(payment_id) => {
        AddressMeta::new(network, AddressType::Integrated(payment_id))
      }
      AddressSpec::Subaddress(index) => {
<<<<<<< HEAD
        if let Some(keys) = self.subaddress_keys(index) {
          (spend, view) = keys;
          AddressMeta::new(network, AddressType::Subaddress)
        } else {
          AddressMeta::new(network, AddressType::Standard)
        }
=======
        (spend, view) = self.subaddress_keys(index);
        AddressMeta::new(network, AddressType::Subaddress)
>>>>>>> 375887bb
      }
      AddressSpec::Featured { subaddress, payment_id, guaranteed } => {
        if let Some(index) = subaddress {
          (spend, view) = self.subaddress_keys(index);
        }
        AddressMeta::new(
          network,
          AddressType::Featured { subaddress: subaddress.is_some(), payment_id, guaranteed },
        )
      }
    };

    MoneroAddress::new(meta, spend, view)
  }
}

/// Transaction scanner.
/// This scanner is capable of generating subaddresses, additionally scanning for them once they've
/// been explicitly generated. If the burning bug is attempted, any secondary outputs will be
/// ignored.
#[derive(Clone)]
pub struct Scanner {
  pair: ViewPair,
  // Also contains the spend key as None
  pub(crate) subaddresses: HashMap<CompressedEdwardsY, Option<SubaddressIndex>>,
  pub(crate) burning_bug: Option<HashSet<CompressedEdwardsY>>,
}

impl Zeroize for Scanner {
  fn zeroize(&mut self) {
    self.pair.zeroize();

    // These may not be effective, unfortunately
    for (mut key, mut value) in self.subaddresses.drain() {
      key.zeroize();
      value.zeroize();
    }
    if let Some(ref mut burning_bug) = self.burning_bug.take() {
      for mut output in burning_bug.drain() {
        output.zeroize();
      }
    }
  }
}

impl Drop for Scanner {
  fn drop(&mut self) {
    self.zeroize();
  }
}

impl ZeroizeOnDrop for Scanner {}

impl Scanner {
  /// Create a Scanner from a ViewPair.
  /// burning_bug is a HashSet of used keys, intended to prevent key reuse which would burn funds.
  /// When an output is successfully scanned, the output key MUST be saved to disk.
  /// When a new scanner is created, ALL saved output keys must be passed in to be secure.
  /// If None is passed, a modified shared key derivation is used which is immune to the burning
  /// bug (specifically the Guaranteed feature from Featured Addresses).
  // TODO: Should this take in a DB access handle to ensure output keys are saved?
  pub fn from_view(pair: ViewPair, burning_bug: Option<HashSet<CompressedEdwardsY>>) -> Scanner {
    let mut subaddresses = HashMap::new();
    subaddresses.insert(pair.spend.compress(), None);
    Scanner { pair, subaddresses, burning_bug }
  }

  /// Register a subaddress.
  // There used to be an address function here, yet it wasn't safe. It could generate addresses
  // incompatible with the Scanner. While we could return None for that, then we have the issue
  // of runtime failures to generate an address.
  // Removing that API was the simplest option.
  pub fn register_subaddress(&mut self, subaddress: SubaddressIndex) {
    let (spend, _) = self.pair.subaddress_keys(subaddress);
    self.subaddresses.insert(spend.compress(), Some(subaddress));
  }
}<|MERGE_RESOLUTION|>--- conflicted
+++ resolved
@@ -108,7 +108,6 @@
     ViewPair { spend, view }
   }
 
-<<<<<<< HEAD
   pub fn spend(&self) -> EdwardsPoint {
     self.spend
   }
@@ -117,14 +116,7 @@
     self.view.clone()
   }
 
-  fn subaddress_derivation(&self, index: (u32, u32)) -> Scalar {
-    if index == (0, 0) {
-      return Scalar::zero();
-    }
-
-=======
   fn subaddress_derivation(&self, index: SubaddressIndex) -> Scalar {
->>>>>>> 375887bb
     hash_to_scalar(&Zeroizing::new(
       [
         b"SubAddr\0".as_ref(),
@@ -155,17 +147,8 @@
         AddressMeta::new(network, AddressType::Integrated(payment_id))
       }
       AddressSpec::Subaddress(index) => {
-<<<<<<< HEAD
-        if let Some(keys) = self.subaddress_keys(index) {
-          (spend, view) = keys;
-          AddressMeta::new(network, AddressType::Subaddress)
-        } else {
-          AddressMeta::new(network, AddressType::Standard)
-        }
-=======
         (spend, view) = self.subaddress_keys(index);
         AddressMeta::new(network, AddressType::Subaddress)
->>>>>>> 375887bb
       }
       AddressSpec::Featured { subaddress, payment_id, guaranteed } => {
         if let Some(index) = subaddress {
