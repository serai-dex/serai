--- conflicted
+++ resolved
@@ -59,10 +59,6 @@
 #[derive(Clone, Copy, PartialEq, Eq, Debug, Zeroize)]
 #[allow(non_camel_case_types)]
 pub enum Protocol {
-<<<<<<< HEAD
-  Unsupported(usize), // TODO: Remove this? This shouldn't be constructable
-=======
->>>>>>> 48078d0b
   v14,
   v16,
   Custom { ring_len: usize, bp_plus: bool },
@@ -90,7 +86,6 @@
 
   pub(crate) fn write<W: io::Write>(&self, w: &mut W) -> io::Result<()> {
     match self {
-      Protocol::Unsupported(_) => panic!("Unsupported protocol version"),
       Protocol::v14 => w.write_all(&[0, 14]),
       Protocol::v16 => w.write_all(&[0, 16]),
       Protocol::Custom { ring_len, bp_plus } => {
