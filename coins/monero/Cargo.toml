[package]
name = "monero-serai"
version = "0.1.4-alpha"
description = "A modern Monero transaction library"
license = "MIT"
repository = "https://github.com/serai-dex/serai/tree/develop/coins/monero"
authors = ["Luke Parker <lukeparker5132@gmail.com>"]
edition = "2021"

[package.metadata.docs.rs]
all-features = true
rustdoc-args = ["--cfg", "docsrs"]

[dependencies]
std-shims = { path = "../../common/std-shims", version = "0.1", default-features = false }

async-trait = { version = "0.1", default-features = false }
thiserror = { version = "1", optional = true }

zeroize = { version = "^1.5", default-features = false, features = ["zeroize_derive"] }
subtle = { version = "^2.4", default-features = false }

<<<<<<< HEAD
rand_core = { version = "0.6", default-features = false }
# Used to send transactions
rand = { version = "0.8", default-features = false }
rand_chacha = { version = "0.3", default-features = false }
# Used to select decoys
rand_distr = { version = "0.4", default-features = false }
=======
pbkdf2 = { version = "0.12", features = ["simple"] }

zeroize = { version = "1.5", features = ["zeroize_derive"] }
subtle = "2.4"
>>>>>>> fbb01a19

crc = { version = "3", default-features = false }
sha3 = { version = "0.10", default-features = false }

curve25519-dalek = { version = "^3.2", default-features = false }

# Used for the hash to curve, along with the more complicated proofs
group = { version = "0.13", default-features = false }
dalek-ff-group = { path = "../../crypto/dalek-ff-group", version = "0.3", default-features = false }
multiexp = { path = "../../crypto/multiexp", version = "0.3", default-features = false, features = ["batch"] }

# Needed for multisig
transcript = { package = "flexible-transcript", path = "../../crypto/transcript", version = "0.3", default-features = false, features = ["recommended"], optional = true }
dleq = { path = "../../crypto/dleq", version = "0.3", features = ["serialize"], optional = true }
frost = { package = "modular-frost", path = "../../crypto/frost", version = "0.7", features = ["ed25519"], optional = true }

monero-generators = { path = "generators", version = "0.3", default-features = false }

futures = { version = "0.3", default-features = false, features = ["alloc"], optional = true }

hex-literal = "0.4"
hex = { version = "0.4", default-features = false, features = ["alloc"] }
serde = { version = "1", default-features = false, features = ["derive"] }
serde_json = { version = "1", default-features = false, features = ["alloc"] }

base58-monero = { version = "1", git = "https://github.com/monero-rs/base58-monero", rev = "5045e8d2b817b3b6c1190661f504e879bc769c29", default-features = false, features = ["check"] }

# Used for the provided RPC
digest_auth = { version = "0.3", optional = true }
reqwest = { version = "0.11", features = ["json"], optional = true }

# Used for the binaries
tokio = { version = "1", features = ["full"], optional = true }

[build-dependencies]
dalek-ff-group = { path = "../../crypto/dalek-ff-group", version = "0.3", default-features = false }
monero-generators = { path = "generators", version = "0.3", default-features = false }

[dev-dependencies]
tokio = { version = "1", features = ["full"] }
monero-rpc = "0.3"

frost = { package = "modular-frost", path = "../../crypto/frost", version = "0.7", features = ["tests"] }

[features]
std = [
  "std-shims/std",

  "thiserror",

  "zeroize/std",
  "subtle/std",

  "rand_core/std",
  "rand_chacha/std",
  "rand/std",
  "rand_distr/std",

  "sha3/std",

  "curve25519-dalek/std",

  "multiexp/std",

  "monero-generators/std",

  "futures/std",

  "hex/std",
  "serde/std",
  "serde_json/std",
]

http_rpc = ["digest_auth", "reqwest"]
multisig = ["transcript", "frost", "dleq", "std"]
binaries = ["tokio"]
experimental = []

default = ["std", "http_rpc"]<|MERGE_RESOLUTION|>--- conflicted
+++ resolved
@@ -20,22 +20,16 @@
 zeroize = { version = "^1.5", default-features = false, features = ["zeroize_derive"] }
 subtle = { version = "^2.4", default-features = false }
 
-<<<<<<< HEAD
 rand_core = { version = "0.6", default-features = false }
 # Used to send transactions
 rand = { version = "0.8", default-features = false }
 rand_chacha = { version = "0.3", default-features = false }
 # Used to select decoys
 rand_distr = { version = "0.4", default-features = false }
-=======
-pbkdf2 = { version = "0.12", features = ["simple"] }
-
-zeroize = { version = "1.5", features = ["zeroize_derive"] }
-subtle = "2.4"
->>>>>>> fbb01a19
 
 crc = { version = "3", default-features = false }
 sha3 = { version = "0.10", default-features = false }
+pbkdf2 = { version = "0.12", features = ["simple"], default-features = false }
 
 curve25519-dalek = { version = "^3.2", default-features = false }
 
