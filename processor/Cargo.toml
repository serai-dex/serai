--- conflicted
+++ resolved
@@ -18,12 +18,9 @@
 sha3 = "0.10"
 blake2 = "0.10"
 
-<<<<<<< HEAD
 group = "0.12"
-=======
 k256 = { version = "0.11", features = ["arithmetic", "keccak256", "ecdsa"] }
 curve25519-dalek = { version = "3", features = ["std"] }
->>>>>>> a5c11a9b
 
 transcript = { package = "flexible-transcript", path = "../crypto/transcript", features = ["recommended"] }
 dalek-ff-group = { path = "../crypto/dalek-ff-group" }
