use std::collections::HashMap;

use rand_core::OsRng;

use group::GroupEncoding;

use transcript::{Transcript, RecommendedTranscript};
use frost::{
  curve::{Ciphersuite, Curve},
  FrostError, ThresholdKeys,
  sign::{Writable, PreprocessMachine, SignMachine, SignatureMachine},
};

use crate::{
  coin::{CoinError, Output, Coin},
  Payment, Transaction, SignError, Network,
};

pub struct WalletKeys<C: Curve> {
  keys: ThresholdKeys<C>,
  creation_block: usize,
}

impl<C: Curve> WalletKeys<C> {
  pub fn new(keys: ThresholdKeys<C>, creation_block: usize) -> WalletKeys<C> {
    WalletKeys { keys, creation_block }
  }

  // Bind this key to a specific network by applying an additive offset
  // While it would be fine to just C::ID, including the group key creates distinct
  // offsets instead of static offsets. Under a statically offset system, a BTC key could
  // have X subtracted to find the potential group key, and then have Y added to find the
  // potential ETH group key. While this shouldn't be an issue, as this isn't a private
  // system, there are potentially other benefits to binding this to a specific group key
  // It's no longer possible to influence group key gen to key cancel without breaking the hash
  // function as well, although that degree of influence means key gen is broken already
  fn bind(&self, chain: &[u8]) -> ThresholdKeys<C> {
    const DST: &[u8] = b"Serai Processor Wallet Chain Bind";
    let mut transcript = RecommendedTranscript::new(DST);
    transcript.append_message(b"chain", chain);
    transcript.append_message(b"curve", C::ID);
    transcript.append_message(b"group_key", self.keys.group_key().to_bytes());
    self.keys.offset(<C as Ciphersuite>::hash_to_F(DST, &transcript.challenge(b"offset")))
  }
}

pub trait CoinDb {
  // Set a block as scanned to
  fn scanned_to_block(&mut self, block: usize);
  // Acknowledge a specific block number as part of a canonical block
  fn acknowledge_block(&mut self, canonical: usize, block: usize);

  // Adds an output to the DB. Returns false if the output was already added
  fn add_output<O: Output>(&mut self, output: &O) -> bool;

  // Block this coin has been scanned to (inclusive)
  fn scanned_block(&self) -> usize;
  // Acknowledged block for a given canonical block
  fn acknowledged_block(&self, canonical: usize) -> usize;
}

pub struct MemCoinDb {
  // Block number of the block this coin has been scanned to
  scanned_block: usize,
  // Acknowledged block for a given canonical block
  acknowledged_blocks: HashMap<usize, usize>,
  outputs: HashMap<Vec<u8>, Vec<u8>>,
}

impl MemCoinDb {
  pub fn new() -> MemCoinDb {
    MemCoinDb { scanned_block: 0, acknowledged_blocks: HashMap::new(), outputs: HashMap::new() }
  }
}

impl CoinDb for MemCoinDb {
  fn scanned_to_block(&mut self, block: usize) {
    self.scanned_block = block;
  }

  fn acknowledge_block(&mut self, canonical: usize, block: usize) {
    debug_assert!(!self.acknowledged_blocks.contains_key(&canonical));
    self.acknowledged_blocks.insert(canonical, block);
  }

  fn add_output<O: Output>(&mut self, output: &O) -> bool {
    // This would be insecure as we're indexing by ID and this will replace the output as a whole
    // Multiple outputs may have the same ID in edge cases such as Monero, where outputs are ID'd
    // by output key, not by hash + index
    // self.outputs.insert(output.id(), output).is_some()
    let id = output.id().as_ref().to_vec();
    if self.outputs.contains_key(&id) {
      return false;
    }
    self.outputs.insert(id, output.serialize());
    true
  }

  fn scanned_block(&self) -> usize {
    self.scanned_block
  }

  fn acknowledged_block(&self, canonical: usize) -> usize {
    self.acknowledged_blocks[&canonical]
  }
}

fn select_inputs<C: Coin>(inputs: &mut Vec<C::Output>) -> (Vec<C::Output>, u64) {
  // Sort to ensure determinism. Inefficient, yet produces the most legible code to be optimized
  // later
  inputs.sort_by_key(|a| a.amount());

  // Select the maximum amount of outputs possible
  let res = inputs.split_off(inputs.len() - C::MAX_INPUTS.min(inputs.len()));
  // Calculate their sum value, minus the fee needed to spend them
  let sum = res.iter().map(|input| input.amount()).sum();
  // sum -= C::MAX_FEE; // TODO
  (res, sum)
}

fn select_outputs<C: Coin>(
  payments: &mut Vec<(C::Address, u64)>,
  value: &mut u64,
) -> Vec<(C::Address, u64)> {
  // Prioritize large payments which will most efficiently use large inputs
  payments.sort_by(|a, b| a.1.cmp(&b.1));

  // Grab the payments this will successfully fund
  let mut outputs = vec![];
  let mut p = payments.len();
  while p != 0 {
    p -= 1;
    if *value >= payments[p].1 {
      *value -= payments[p].1;
      // Swap remove will either pop the tail or insert an element that wouldn't fit, making it
      // always safe to move past
      outputs.push(payments.swap_remove(p));
    }
    // Doesn't break in this else case as a smaller payment may still fit
  }

  outputs
}

// Optimizes on the expectation selected/inputs are sorted from lowest value to highest
fn refine_inputs<C: Coin>(
  selected: &mut Vec<C::Output>,
  inputs: &mut Vec<C::Output>,
  mut remaining: u64,
) {
  // Drop unused inputs
  let mut s = 0;
  while remaining > selected[s].amount() {
    remaining -= selected[s].amount();
    s += 1;
  }
  // Add them back to the inputs pool
  inputs.extend(selected.drain(.. s));

  // Replace large inputs with smaller ones
  for s in (0 .. selected.len()).rev() {
    for input in inputs.iter_mut() {
      // Doesn't break due to inputs no longer being sorted
      // This could be made faster if we prioritized small input usage over transaction size/fees
      // TODO: Consider. This would implicitly consolidate inputs which would be advantageous
      if selected[s].amount() < input.amount() {
        continue;
      }

      // If we can successfully replace this input, do so
      let diff = selected[s].amount() - input.amount();
      if remaining > diff {
        remaining -= diff;

        let old = selected[s].clone();
        selected[s] = input.clone();
        *input = old;
      }
    }
  }
}

#[allow(clippy::type_complexity)]
fn select_inputs_outputs<C: Coin>(
  inputs: &mut Vec<C::Output>,
  outputs: &mut Vec<(C::Address, u64)>,
) -> (Vec<C::Output>, Vec<(C::Address, u64)>) {
  if inputs.is_empty() {
    return (vec![], vec![]);
  }

  let (mut selected, mut value) = select_inputs::<C>(inputs);

  let outputs = select_outputs::<C>(outputs, &mut value);
  if outputs.is_empty() {
    inputs.extend(selected);
    return (vec![], vec![]);
  }

  refine_inputs::<C>(&mut selected, inputs, value);
  (selected, outputs)
}

#[allow(clippy::type_complexity)]
pub struct Wallet<D: CoinDb, C: Coin> {
  db: D,
  coin: C,
  keys: Vec<(ThresholdKeys<C::Curve>, Vec<C::Output>)>,
  pending: Vec<(usize, ThresholdKeys<C::Curve>)>,
}

impl<D: CoinDb, C: Coin> Wallet<D, C> {
  pub fn new(db: D, coin: C) -> Wallet<D, C> {
    Wallet { db, coin, keys: vec![], pending: vec![] }
  }

  pub fn scanned_block(&self) -> usize {
    self.db.scanned_block()
  }
  pub fn acknowledge_block(&mut self, canonical: usize, block: usize) {
    self.db.acknowledge_block(canonical, block);
  }
  pub fn acknowledged_block(&self, canonical: usize) -> usize {
    self.db.acknowledged_block(canonical)
  }

  pub fn add_keys(&mut self, keys: &WalletKeys<C::Curve>) {
<<<<<<< HEAD
    self.pending.push((self.acknowledged_block(keys.creation_block), keys.bind(C::ID.as_bytes())));
=======
    let creation_block = keys.creation_block;
    let mut keys = keys.bind(C::ID);
    self.coin.tweak_keys(&mut keys);
    self.pending.push((self.acknowledged_block(creation_block), keys));
>>>>>>> 86ad9472
  }

  pub fn address(&self) -> C::Address {
    C::address(self.keys[self.keys.len() - 1].0.group_key())
  }

  pub async fn poll(&mut self) -> Result<(), CoinError> {
    if self.coin.get_latest_block_number().await? < (C::CONFIRMATIONS - 1) {
      return Ok(());
    }
    let confirmed_block = self.coin.get_latest_block_number().await? - (C::CONFIRMATIONS - 1);

    // Will never scan the genesis block, which shouldn't be an issue
    for b in (self.scanned_block() + 1) ..= confirmed_block {
      // If any keys activated at this block, shift them over
      {
        let mut k = 0;
        while k < self.pending.len() {
          // TODO
          //if b < self.pending[k].0 {
          //} else if b == self.pending[k].0 {
          if b <= self.pending[k].0 {
            self.keys.push((self.pending.swap_remove(k).1, vec![]));
          } else {
            k += 1;
          }
        }
      }

      let block = self.coin.get_block(b).await?;
      for (keys, outputs) in self.keys.iter_mut() {
        outputs.extend(
          self
            .coin
            .get_outputs(&block, keys.group_key())
            .await?
            .drain(..)
            .filter(|output| self.db.add_output(output)),
        );
      }

      self.db.scanned_to_block(b);
    }

    Ok(())
  }

  // This should be called whenever new outputs are received, meaning there was a new block
  // If these outputs were received and sent to Substrate, it should be called after they're
  // included in a block and we have results to act on
  // If these outputs weren't sent to Substrate (change), it should be called immediately
  // with all payments still queued from the last call
  pub async fn prepare_sends(
    &mut self,
    canonical: usize,
    mut payments: Vec<(C::Address, u64)>,
    fee: C::Fee,
  ) -> Result<(Vec<(C::Address, u64)>, Vec<C::SignableTransaction>), CoinError> {
    if payments.is_empty() {
      return Ok((vec![], vec![]));
    }

    let acknowledged_block = self.acknowledged_block(canonical);

    // TODO: Log schedule outputs when MAX_OUTPUTS is lower than payments.len()
    // Payments is the first set of TXs in the schedule
    // As each payment re-appears, let mut payments = schedule[payment] where the only input is
    // the source payment
    // let (mut payments, schedule) = schedule(payments);

    let mut txs = vec![];
    for (keys, outputs) in self.keys.iter_mut() {
      while !outputs.is_empty() {
        let (inputs, mut outputs) = select_inputs_outputs::<C>(outputs, &mut payments);
        // If we can no longer process any payments, move to the next set of keys
        if outputs.is_empty() {
          debug_assert_eq!(inputs.len(), 0);
          break;
        }

        // Create the transcript for this transaction
        let mut transcript = RecommendedTranscript::new(b"Serai Processor Wallet Send");
        transcript
          .append_message(b"canonical_block", u64::try_from(canonical).unwrap().to_le_bytes());
        transcript.append_message(
          b"acknowledged_block",
          u64::try_from(acknowledged_block).unwrap().to_le_bytes(),
        );
        transcript.append_message(b"index", u64::try_from(txs.len()).unwrap().to_le_bytes());

        let tx = self
          .coin
          .prepare_send(
            keys.clone(),
            transcript,
            acknowledged_block,
            Transaction {
              inputs,
              payments: outputs
                .drain(..)
                .map(|(address, amount)| Payment { address, amount })
                .collect(),
              change: true,
            },
            keys.group_key(),
            fee,
          )
          .await?;
        // self.db.save_tx(tx) // TODO
        txs.push(tx);
      }
    }

    Ok((payments, txs))
  }

  pub async fn attempt_send<N: Network>(
    &mut self,
    network: &mut N,
    prepared: C::SignableTransaction,
  ) -> Result<Vec<u8>, SignError> {
    let attempt = self.coin.attempt_send(prepared).await.map_err(SignError::CoinError)?;

    let (attempt, commitments) = attempt.preprocess(&mut OsRng);
    let commitments = network
      .round(commitments.serialize())
      .await
      .map_err(SignError::NetworkError)?
      .drain()
      .map(|(validator, preprocess)| {
        Ok((
          validator,
          attempt
            .read_preprocess::<&[u8]>(&mut preprocess.as_ref())
            .map_err(|_| SignError::FrostError(FrostError::InvalidPreprocess(validator)))?,
        ))
      })
      .collect::<Result<HashMap<_, _>, _>>()?;

    let (attempt, share) = attempt.sign(commitments, b"").map_err(SignError::FrostError)?;
    let shares = network
      .round(share.serialize())
      .await
      .map_err(SignError::NetworkError)?
      .drain()
      .map(|(validator, share)| {
        Ok((
          validator,
          attempt
            .read_share::<&[u8]>(&mut share.as_ref())
            .map_err(|_| SignError::FrostError(FrostError::InvalidShare(validator)))?,
        ))
      })
      .collect::<Result<HashMap<_, _>, _>>()?;

    let tx = attempt.complete(shares).map_err(SignError::FrostError)?;

    self.coin.publish_transaction(&tx).await.map_err(SignError::CoinError)
  }
}<|MERGE_RESOLUTION|>--- conflicted
+++ resolved
@@ -225,14 +225,10 @@
   }
 
   pub fn add_keys(&mut self, keys: &WalletKeys<C::Curve>) {
-<<<<<<< HEAD
-    self.pending.push((self.acknowledged_block(keys.creation_block), keys.bind(C::ID.as_bytes())));
-=======
     let creation_block = keys.creation_block;
-    let mut keys = keys.bind(C::ID);
-    self.coin.tweak_keys(&mut keys);
+    let mut keys = keys.bind(C::ID.as_bytes());
+    C::tweak_keys(&mut keys);
     self.pending.push((self.acknowledged_block(creation_block), keys));
->>>>>>> 86ad9472
   }
 
   pub fn address(&self) -> C::Address {
