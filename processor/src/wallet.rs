--- conflicted
+++ resolved
@@ -322,10 +322,7 @@
             acknowledged_block,
             inputs,
             &outputs,
-<<<<<<< HEAD
-=======
             Some(keys.group_key()),
->>>>>>> be05e0dd
             fee,
           )
           .await?;
